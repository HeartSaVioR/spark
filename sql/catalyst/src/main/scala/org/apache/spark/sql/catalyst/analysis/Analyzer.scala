/*
 * Licensed to the Apache Software Foundation (ASF) under one or more
 * contributor license agreements.  See the NOTICE file distributed with
 * this work for additional information regarding copyright ownership.
 * The ASF licenses this file to You under the Apache License, Version 2.0
 * (the "License"); you may not use this file except in compliance with
 * the License.  You may obtain a copy of the License at
 *
 *    http://www.apache.org/licenses/LICENSE-2.0
 *
 * Unless required by applicable law or agreed to in writing, software
 * distributed under the License is distributed on an "AS IS" BASIS,
 * WITHOUT WARRANTIES OR CONDITIONS OF ANY KIND, either express or implied.
 * See the License for the specific language governing permissions and
 * limitations under the License.
 */

package org.apache.spark.sql.catalyst.analysis

import java.util
import java.util.Locale
import java.util.concurrent.atomic.AtomicBoolean

import scala.collection.mutable
import scala.collection.mutable.ArrayBuffer
import scala.util.Random

import org.apache.spark.sql.AnalysisException
import org.apache.spark.sql.catalyst._
import org.apache.spark.sql.catalyst.catalog._
import org.apache.spark.sql.catalyst.encoders.OuterScopes
import org.apache.spark.sql.catalyst.expressions.{FrameLessOffsetWindowFunction, _}
import org.apache.spark.sql.catalyst.expressions.SubExprUtils._
import org.apache.spark.sql.catalyst.expressions.aggregate._
import org.apache.spark.sql.catalyst.expressions.objects._
import org.apache.spark.sql.catalyst.optimizer.OptimizeUpdateFields
import org.apache.spark.sql.catalyst.plans._
import org.apache.spark.sql.catalyst.plans.logical._
import org.apache.spark.sql.catalyst.rules._
import org.apache.spark.sql.catalyst.streaming.StreamingRelationV2
import org.apache.spark.sql.catalyst.trees.TreeNodeRef
import org.apache.spark.sql.catalyst.util.{toPrettySQL, CharVarcharUtils}
import org.apache.spark.sql.connector.catalog._
import org.apache.spark.sql.connector.catalog.CatalogV2Implicits._
import org.apache.spark.sql.connector.catalog.TableChange.{AddColumn, After, ColumnChange, ColumnPosition, DeleteColumn, RenameColumn, UpdateColumnComment, UpdateColumnNullability, UpdateColumnPosition, UpdateColumnType}
import org.apache.spark.sql.connector.expressions.{FieldReference, IdentityTransform, Transform}
import org.apache.spark.sql.errors.{QueryCompilationErrors, QueryExecutionErrors}
import org.apache.spark.sql.execution.datasources.v2.DataSourceV2Relation
import org.apache.spark.sql.internal.SQLConf
import org.apache.spark.sql.internal.SQLConf.{PartitionOverwriteMode, StoreAssignmentPolicy}
import org.apache.spark.sql.types._
import org.apache.spark.sql.util.{CaseInsensitiveStringMap, SchemaUtils}
import org.apache.spark.unsafe.types.UTF8String
import org.apache.spark.util.Utils

/**
 * A trivial [[Analyzer]] with a dummy [[SessionCatalog]] and [[EmptyFunctionRegistry]].
 * Used for testing when all relations are already filled in and the analyzer needs only
 * to resolve attribute references.
 */
object SimpleAnalyzer extends Analyzer(
  new CatalogManager(
    FakeV2SessionCatalog,
    new SessionCatalog(
      new InMemoryCatalog,
      EmptyFunctionRegistry) {
      override def createDatabase(dbDefinition: CatalogDatabase, ignoreIfExists: Boolean): Unit = {}
    })) {
  override def resolver: Resolver = caseSensitiveResolution
}

object FakeV2SessionCatalog extends TableCatalog {
  private def fail() = throw new UnsupportedOperationException
  override def listTables(namespace: Array[String]): Array[Identifier] = fail()
  override def loadTable(ident: Identifier): Table = {
    throw new NoSuchTableException(ident.toString)
  }
  override def createTable(
      ident: Identifier,
      schema: StructType,
      partitions: Array[Transform],
      properties: util.Map[String, String]): Table = fail()
  override def alterTable(ident: Identifier, changes: TableChange*): Table = fail()
  override def dropTable(ident: Identifier): Boolean = fail()
  override def renameTable(oldIdent: Identifier, newIdent: Identifier): Unit = fail()
  override def initialize(name: String, options: CaseInsensitiveStringMap): Unit = fail()
  override def name(): String = CatalogManager.SESSION_CATALOG_NAME
}

/**
 * Provides a way to keep state during the analysis, mostly for resolving views. This enables us to
 * decouple the concerns of analysis environment from the catalog.
 * The state that is kept here is per-query.
 *
 * Note this is thread local.
 *
 * @param catalogAndNamespace The catalog and namespace used in the view resolution. This overrides
 *                            the current catalog and namespace when resolving relations inside
 *                            views.
 * @param nestedViewDepth The nested depth in the view resolution, this enables us to limit the
 *                        depth of nested views.
 * @param maxNestedViewDepth The maximum allowed depth of nested view resolution.
 * @param relationCache A mapping from qualified table names to resolved relations. This can ensure
 *                      that the table is resolved only once if a table is used multiple times
 *                      in a query.
 * @param referredTempViewNames All the temp view names referred by the current view we are
 *                              resolving. It's used to make sure the relation resolution is
 *                              consistent between view creation and view resolution. For example,
 *                              if `t` was a permanent table when the current view was created, it
 *                              should still be a permanent table when resolving the current view,
 *                              even if a temp view `t` has been created.
 */
case class AnalysisContext(
    catalogAndNamespace: Seq[String] = Nil,
    nestedViewDepth: Int = 0,
    maxNestedViewDepth: Int = -1,
    relationCache: mutable.Map[Seq[String], LogicalPlan] = mutable.Map.empty,
    referredTempViewNames: Seq[Seq[String]] = Seq.empty,
    referredTempFunctionNames: Seq[String] = Seq.empty)

object AnalysisContext {
  private val value = new ThreadLocal[AnalysisContext]() {
    override def initialValue: AnalysisContext = AnalysisContext()
  }

  def get: AnalysisContext = value.get()
  def reset(): Unit = value.remove()

  private def set(context: AnalysisContext): Unit = value.set(context)

  def withAnalysisContext[A](viewDesc: CatalogTable)(f: => A): A = {
    val originContext = value.get()
    val maxNestedViewDepth = if (originContext.maxNestedViewDepth == -1) {
      // Here we start to resolve views, get `maxNestedViewDepth` from configs.
      SQLConf.get.maxNestedViewDepth
    } else {
      originContext.maxNestedViewDepth
    }
    val context = AnalysisContext(
      viewDesc.viewCatalogAndNamespace,
      originContext.nestedViewDepth + 1,
      maxNestedViewDepth,
      originContext.relationCache,
      viewDesc.viewReferredTempViewNames,
      viewDesc.viewReferredTempFunctionNames)
    set(context)
    try f finally { set(originContext) }
  }
}

/**
 * Provides a logical query plan analyzer, which translates [[UnresolvedAttribute]]s and
 * [[UnresolvedRelation]]s into fully typed objects using information in a [[SessionCatalog]].
 */
class Analyzer(override val catalogManager: CatalogManager)
  extends RuleExecutor[LogicalPlan] with CheckAnalysis with SQLConfHelper {

  private val v1SessionCatalog: SessionCatalog = catalogManager.v1SessionCatalog

  override protected def isPlanIntegral(plan: LogicalPlan): Boolean = {
    !Utils.isTesting || LogicalPlanIntegrity.checkIfExprIdsAreGloballyUnique(plan)
  }

  override def isView(nameParts: Seq[String]): Boolean = v1SessionCatalog.isView(nameParts)

  // Only for tests.
  def this(catalog: SessionCatalog) = {
    this(new CatalogManager(FakeV2SessionCatalog, catalog))
  }

  def executeAndCheck(plan: LogicalPlan, tracker: QueryPlanningTracker): LogicalPlan = {
    if (plan.analyzed) return plan
    AnalysisHelper.markInAnalyzer {
      val analyzed = executeAndTrack(plan, tracker)
      try {
        checkAnalysis(analyzed)
        analyzed
      } catch {
        case e: AnalysisException =>
          val ae = new AnalysisException(e.message, e.line, e.startPosition, Option(analyzed))
          ae.setStackTrace(e.getStackTrace)
          throw ae
      }
    }
  }

  override def execute(plan: LogicalPlan): LogicalPlan = {
    AnalysisContext.reset()
    try {
      executeSameContext(plan)
    } finally {
      AnalysisContext.reset()
    }
  }

  private def executeSameContext(plan: LogicalPlan): LogicalPlan = super.execute(plan)

  def resolver: Resolver = conf.resolver

  /**
   * If the plan cannot be resolved within maxIterations, analyzer will throw exception to inform
   * user to increase the value of SQLConf.ANALYZER_MAX_ITERATIONS.
   */
  protected def fixedPoint =
    FixedPoint(
      conf.analyzerMaxIterations,
      errorOnExceed = true,
      maxIterationsSetting = SQLConf.ANALYZER_MAX_ITERATIONS.key)

  /**
   * Override to provide additional rules for the "Resolution" batch.
   */
  val extendedResolutionRules: Seq[Rule[LogicalPlan]] = Nil

  /**
   * Override to provide rules to do post-hoc resolution. Note that these rules will be executed
   * in an individual batch. This batch is to run right after the normal resolution batch and
   * execute its rules in one pass.
   */
  val postHocResolutionRules: Seq[Rule[LogicalPlan]] = Nil

  private def typeCoercionRules(): List[Rule[LogicalPlan]] = if (conf.ansiEnabled) {
    AnsiTypeCoercion.typeCoercionRules
  } else {
    TypeCoercion.typeCoercionRules
  }

  override def batches: Seq[Batch] = Seq(
    Batch("Substitution", fixedPoint,
      // This rule optimizes `UpdateFields` expression chains so looks more like optimization rule.
      // However, when manipulating deeply nested schema, `UpdateFields` expression tree could be
      // very complex and make analysis impossible. Thus we need to optimize `UpdateFields` early
      // at the beginning of analysis.
      OptimizeUpdateFields,
      CTESubstitution,
      WindowsSubstitution,
      EliminateUnions,
      SubstituteUnresolvedOrdinals),
    Batch("Disable Hints", Once,
      new ResolveHints.DisableHints),
    Batch("Hints", fixedPoint,
      ResolveHints.ResolveJoinStrategyHints,
      ResolveHints.ResolveCoalesceHints),
    Batch("Simple Sanity Check", Once,
      LookupFunctions),
    Batch("Resolution", fixedPoint,
      ResolveTableValuedFunctions ::
      ResolveNamespace(catalogManager) ::
      new ResolveCatalogs(catalogManager) ::
      ResolveUserSpecifiedColumns ::
      ResolveInsertInto ::
      ResolveRelations ::
      ResolveTables ::
      ResolvePartitionSpec ::
      AddMetadataColumns ::
      ResolveReferences ::
      ResolveCreateNamedStruct ::
      ResolveDeserializer ::
      ResolveNewInstance ::
      ResolveUpCast ::
      ResolveGroupingAnalytics ::
      ResolvePivot ::
      ResolveOrdinalInOrderByAndGroupBy ::
      ResolveAggAliasInGroupBy ::
      ResolveMissingReferences ::
      ExtractGenerator ::
      ResolveGenerate ::
      ResolveFunctions ::
      ResolveAliases ::
      ResolveSubquery ::
      ResolveSubqueryColumnAliases ::
      ResolveWindowOrder ::
      ResolveWindowFrame ::
      ResolveNaturalAndUsingJoin ::
      ResolveOutputRelation ::
      ExtractWindowExpressions ::
      GlobalAggregates ::
      ResolveAggregateFunctions ::
      TimeWindowing ::
<<<<<<< HEAD
      ResolveInlineTables ::
      ResolveHigherOrderFunctions(v1SessionCatalog) ::
      ResolveLambdaVariables ::
      ResolveTimeZone ::
=======
      SessionWindowing ::
      ResolveInlineTables(conf) ::
      ResolveHigherOrderFunctions(catalog) ::
      ResolveLambdaVariables(conf) ::
      ResolveTimeZone(conf) ::
>>>>>>> 75c76119
      ResolveRandomSeed ::
      ResolveBinaryArithmetic ::
      ResolveUnion ::
      typeCoercionRules ++
      extendedResolutionRules : _*),
    Batch("Apply Char Padding", Once,
      ApplyCharTypePadding),
    Batch("Post-Hoc Resolution", Once,
      Seq(ResolveCommandsWithIfExists) ++
      postHocResolutionRules: _*),
    Batch("Normalize Alter Table", Once, ResolveAlterTableChanges),
    Batch("Remove Unresolved Hints", Once,
      new ResolveHints.RemoveAllHints),
    Batch("Nondeterministic", Once,
      PullOutNondeterministic),
    Batch("UDF", Once,
      HandleNullInputsForUDF,
      ResolveEncodersInUDF),
    Batch("UpdateNullability", Once,
      UpdateAttributeNullability),
    Batch("Subquery", Once,
      UpdateOuterReferences),
    Batch("Cleanup", fixedPoint,
      CleanupAliases)
  )

  /**
   * For [[Add]]:
   * 1. if both side are interval, stays the same;
   * 2. else if one side is date and the other is interval,
   *    turns it to [[DateAddInterval]];
   * 3. else if one side is interval, turns it to [[TimeAdd]];
   * 4. else if one side is date, turns it to [[DateAdd]] ;
   * 5. else stays the same.
   *
   * For [[Subtract]]:
   * 1. if both side are interval, stays the same;
   * 2. else if the left side is date and the right side is interval,
   *    turns it to [[DateAddInterval(l, -r)]];
   * 3. else if the right side is an interval, turns it to [[TimeAdd(l, -r)]];
   * 4. else if one side is timestamp, turns it to [[SubtractTimestamps]];
   * 5. else if the right side is date, turns it to [[DateDiff]]/[[SubtractDates]];
   * 6. else if the left side is date, turns it to [[DateSub]];
   * 7. else turns it to stays the same.
   *
   * For [[Multiply]]:
   * 1. If one side is interval, turns it to [[MultiplyInterval]];
   * 2. otherwise, stays the same.
   *
   * For [[Divide]]:
   * 1. If the left side is interval, turns it to [[DivideInterval]];
   * 2. otherwise, stays the same.
   */
  object ResolveBinaryArithmetic extends Rule[LogicalPlan] {
    override def apply(plan: LogicalPlan): LogicalPlan = plan.resolveOperatorsUp {
      case p: LogicalPlan => p.transformExpressionsUp {
        case a @ Add(l, r, f) if a.childrenResolved => (l.dataType, r.dataType) match {
          case (DateType, YearMonthIntervalType) => DateAddYMInterval(l, r)
          case (YearMonthIntervalType, DateType) => DateAddYMInterval(r, l)
          case (TimestampType, YearMonthIntervalType) => TimestampAddYMInterval(l, r)
          case (YearMonthIntervalType, TimestampType) => TimestampAddYMInterval(r, l)
          case (CalendarIntervalType, CalendarIntervalType) => a
          case (DateType, CalendarIntervalType) => DateAddInterval(l, r, ansiEnabled = f)
          case (_, CalendarIntervalType) => Cast(TimeAdd(l, r), l.dataType)
          case (CalendarIntervalType, DateType) => DateAddInterval(r, l, ansiEnabled = f)
          case (CalendarIntervalType, _) => Cast(TimeAdd(r, l), r.dataType)
          case (DateType, dt) if dt != StringType => DateAdd(l, r)
          case (dt, DateType) if dt != StringType => DateAdd(r, l)
          case _ => a
        }
        case s @ Subtract(l, r, f) if s.childrenResolved => (l.dataType, r.dataType) match {
          case (DateType, YearMonthIntervalType) =>
            DatetimeSub(l, r, DateAddYMInterval(l, UnaryMinus(r, f)))
          case (TimestampType, YearMonthIntervalType) =>
            DatetimeSub(l, r, TimestampAddYMInterval(l, UnaryMinus(r, f)))
          case (CalendarIntervalType, CalendarIntervalType) => s
          case (DateType, CalendarIntervalType) =>
            DatetimeSub(l, r, DateAddInterval(l, UnaryMinus(r, f), ansiEnabled = f))
          case (_, CalendarIntervalType) =>
            Cast(DatetimeSub(l, r, TimeAdd(l, UnaryMinus(r, f))), l.dataType)
          case (TimestampType, _) => SubtractTimestamps(l, r)
          case (_, TimestampType) => SubtractTimestamps(l, r)
          case (_, DateType) => SubtractDates(l, r)
          case (DateType, dt) if dt != StringType => DateSub(l, r)
          case _ => s
        }
        case m @ Multiply(l, r, f) if m.childrenResolved => (l.dataType, r.dataType) match {
          case (CalendarIntervalType, _) => MultiplyInterval(l, r, f)
          case (_, CalendarIntervalType) => MultiplyInterval(r, l, f)
          case _ => m
        }
        case d @ Divide(l, r, f) if d.childrenResolved => (l.dataType, r.dataType) match {
          case (CalendarIntervalType, _) => DivideInterval(l, r, f)
          case _ => d
        }
      }
    }
  }

  /**
   * Substitute child plan with WindowSpecDefinitions.
   */
  object WindowsSubstitution extends Rule[LogicalPlan] {
    def apply(plan: LogicalPlan): LogicalPlan = plan.resolveOperatorsUp {
      // Lookup WindowSpecDefinitions. This rule works with unresolved children.
      case WithWindowDefinition(windowDefinitions, child) => child.resolveExpressions {
        case UnresolvedWindowExpression(c, WindowSpecReference(windowName)) =>
          val windowSpecDefinition = windowDefinitions.getOrElse(windowName,
            throw QueryCompilationErrors.windowSpecificationNotDefinedError(windowName))
          WindowExpression(c, windowSpecDefinition)
      }
    }
  }

  /**
   * Replaces [[UnresolvedAlias]]s with concrete aliases.
   */
  object ResolveAliases extends Rule[LogicalPlan] {
    private def assignAliases(exprs: Seq[NamedExpression]) = {
      exprs.map(_.transformUp { case u @ UnresolvedAlias(child, optGenAliasFunc) =>
          child match {
            case ne: NamedExpression => ne
            case go @ GeneratorOuter(g: Generator) if g.resolved => MultiAlias(go, Nil)
            case e if !e.resolved => u
            case g: Generator => MultiAlias(g, Nil)
            case c @ Cast(ne: NamedExpression, _, _) => Alias(c, ne.name)()
            case e: ExtractValue => Alias(e, toPrettySQL(e))()
            case e if optGenAliasFunc.isDefined =>
              Alias(child, optGenAliasFunc.get.apply(e))()
            case e => Alias(e, toPrettySQL(e))()
          }
        }
      ).asInstanceOf[Seq[NamedExpression]]
    }

    private def hasUnresolvedAlias(exprs: Seq[NamedExpression]) =
      exprs.exists(_.find(_.isInstanceOf[UnresolvedAlias]).isDefined)

    def apply(plan: LogicalPlan): LogicalPlan = plan.resolveOperatorsUp {
      case Aggregate(groups, aggs, child) if child.resolved && hasUnresolvedAlias(aggs) =>
        Aggregate(groups, assignAliases(aggs), child)

      case g: GroupingSets if g.child.resolved && hasUnresolvedAlias(g.aggregations) =>
        g.copy(aggregations = assignAliases(g.aggregations))

      case Pivot(groupByOpt, pivotColumn, pivotValues, aggregates, child)
        if child.resolved && groupByOpt.isDefined && hasUnresolvedAlias(groupByOpt.get) =>
        Pivot(Some(assignAliases(groupByOpt.get)), pivotColumn, pivotValues, aggregates, child)

      case Project(projectList, child) if child.resolved && hasUnresolvedAlias(projectList) =>
        Project(assignAliases(projectList), child)
    }
  }

  object ResolveGroupingAnalytics extends Rule[LogicalPlan] {
    /*
     *  GROUP BY a, b, c WITH ROLLUP
     *  is equivalent to
     *  GROUP BY a, b, c GROUPING SETS ( (a, b, c), (a, b), (a), ( ) ).
     *  Group Count: N + 1 (N is the number of group expressions)
     *
     *  We need to get all of its subsets for the rule described above, the subset is
     *  represented as sequence of expressions.
     */
    def rollupExprs(exprs: Seq[Expression]): Seq[Seq[Expression]] = exprs.inits.toIndexedSeq

    /*
     *  GROUP BY a, b, c WITH CUBE
     *  is equivalent to
     *  GROUP BY a, b, c GROUPING SETS ( (a, b, c), (a, b), (b, c), (a, c), (a), (b), (c), ( ) ).
     *  Group Count: 2 ^ N (N is the number of group expressions)
     *
     *  We need to get all of its subsets for a given GROUPBY expression, the subsets are
     *  represented as sequence of expressions.
     */
    def cubeExprs(exprs: Seq[Expression]): Seq[Seq[Expression]] = {
      // `cubeExprs0` is recursive and returns a lazy Stream. Here we call `toIndexedSeq` to
      // materialize it and avoid serialization problems later on.
      cubeExprs0(exprs).toIndexedSeq
    }

    def cubeExprs0(exprs: Seq[Expression]): Seq[Seq[Expression]] = exprs.toList match {
      case x :: xs =>
        val initial = cubeExprs0(xs)
        initial.map(x +: _) ++ initial
      case Nil =>
        Seq(Seq.empty)
    }

    private[analysis] def hasGroupingFunction(e: Expression): Boolean = {
      e.collectFirst {
        case g: Grouping => g
        case g: GroupingID => g
      }.isDefined
    }

    private def replaceGroupingFunc(
        expr: Expression,
        groupByExprs: Seq[Expression],
        gid: Expression): Expression = {
      expr transform {
        case e: GroupingID =>
          if (e.groupByExprs.isEmpty ||
              e.groupByExprs.map(_.canonicalized) == groupByExprs.map(_.canonicalized)) {
            Alias(gid, toPrettySQL(e))()
          } else {
            throw QueryCompilationErrors.groupingIDMismatchError(e, groupByExprs)
          }
        case e @ Grouping(col: Expression) =>
          val idx = groupByExprs.indexWhere(_.semanticEquals(col))
          if (idx >= 0) {
            Alias(Cast(BitwiseAnd(ShiftRight(gid, Literal(groupByExprs.length - 1 - idx)),
              Literal(1L)), ByteType), toPrettySQL(e))()
          } else {
            throw QueryCompilationErrors.groupingColInvalidError(col, groupByExprs)
          }
      }
    }

    /*
     * Create new alias for all group by expressions for `Expand` operator.
     */
    private def constructGroupByAlias(groupByExprs: Seq[Expression]): Seq[Alias] = {
      groupByExprs.map {
        case e: NamedExpression => Alias(e, e.name)(qualifier = e.qualifier)
        case other => Alias(other, other.toString)()
      }
    }

    /*
     * Construct [[Expand]] operator with grouping sets.
     */
    private def constructExpand(
        selectedGroupByExprs: Seq[Seq[Expression]],
        child: LogicalPlan,
        groupByAliases: Seq[Alias],
        gid: Attribute): LogicalPlan = {
      // Change the nullability of group by aliases if necessary. For example, if we have
      // GROUPING SETS ((a,b), a), we do not need to change the nullability of a, but we
      // should change the nullability of b to be TRUE.
      // TODO: For Cube/Rollup just set nullability to be `true`.
      val expandedAttributes = groupByAliases.map { alias =>
        if (selectedGroupByExprs.exists(!_.contains(alias.child))) {
          alias.toAttribute.withNullability(true)
        } else {
          alias.toAttribute
        }
      }

      val groupingSetsAttributes = selectedGroupByExprs.map { groupingSetExprs =>
        groupingSetExprs.map { expr =>
          val alias = groupByAliases.find(_.child.semanticEquals(expr)).getOrElse(
            throw QueryCompilationErrors.selectExprNotInGroupByError(expr, groupByAliases))
          // Map alias to expanded attribute.
          expandedAttributes.find(_.semanticEquals(alias.toAttribute)).getOrElse(
            alias.toAttribute)
        }
      }

      Expand(groupingSetsAttributes, groupByAliases, expandedAttributes, gid, child)
    }

    /*
     * Construct new aggregate expressions by replacing grouping functions.
     */
    private def constructAggregateExprs(
        groupByExprs: Seq[Expression],
        aggregations: Seq[NamedExpression],
        groupByAliases: Seq[Alias],
        groupingAttrs: Seq[Expression],
        gid: Attribute): Seq[NamedExpression] = aggregations.map {
      // collect all the found AggregateExpression, so we can check an expression is part of
      // any AggregateExpression or not.
      val aggsBuffer = ArrayBuffer[Expression]()
      // Returns whether the expression belongs to any expressions in `aggsBuffer` or not.
      def isPartOfAggregation(e: Expression): Boolean = {
        aggsBuffer.exists(a => a.find(_ eq e).isDefined)
      }
      replaceGroupingFunc(_, groupByExprs, gid).transformDown {
        // AggregateExpression should be computed on the unmodified value of its argument
        // expressions, so we should not replace any references to grouping expression
        // inside it.
        case e: AggregateExpression =>
          aggsBuffer += e
          e
        case e if isPartOfAggregation(e) => e
        case e =>
          // Replace expression by expand output attribute.
          val index = groupByAliases.indexWhere(_.child.semanticEquals(e))
          if (index == -1) {
            e
          } else {
            groupingAttrs(index)
          }
      }.asInstanceOf[NamedExpression]
    }

    private def getFinalGroupByExpressions(
        selectedGroupByExprs: Seq[Seq[Expression]],
        groupByExprs: Seq[Expression]): Seq[Expression] = {
      // In case of ANSI-SQL compliant syntax for GROUPING SETS, groupByExprs is optional and
      // can be null. In such case, we derive the groupByExprs from the user supplied values for
      // grouping sets.
      if (groupByExprs == Nil) {
        selectedGroupByExprs.flatten.foldLeft(Seq.empty[Expression]) { (result, currentExpr) =>
          // Only unique expressions are included in the group by expressions and is determined
          // based on their semantic equality. Example. grouping sets ((a * b), (b * a)) results
          // in grouping expression (a * b)
          if (result.exists(_.semanticEquals(currentExpr))) {
            result
          } else {
            result :+ currentExpr
          }
        }
      } else {
        groupByExprs
      }
    }

    /*
     * Construct [[Aggregate]] operator from Cube/Rollup/GroupingSets.
     */
    private def constructAggregate(
        selectedGroupByExprs: Seq[Seq[Expression]],
        groupByExprs: Seq[Expression],
        aggregationExprs: Seq[NamedExpression],
        child: LogicalPlan): LogicalPlan = {
      val finalGroupByExpressions = getFinalGroupByExpressions(selectedGroupByExprs, groupByExprs)

      if (finalGroupByExpressions.size > GroupingID.dataType.defaultSize * 8) {
        throw QueryCompilationErrors.groupingSizeTooLargeError(GroupingID.dataType.defaultSize * 8)
      }

      // Expand works by setting grouping expressions to null as determined by the
      // `selectedGroupByExprs`. To prevent these null values from being used in an aggregate
      // instead of the original value we need to create new aliases for all group by expressions
      // that will only be used for the intended purpose.
      val groupByAliases = constructGroupByAlias(finalGroupByExpressions)

      val gid = AttributeReference(VirtualColumn.groupingIdName, GroupingID.dataType, false)()
      val expand = constructExpand(selectedGroupByExprs, child, groupByAliases, gid)
      val groupingAttrs = expand.output.drop(child.output.length)

      val aggregations = constructAggregateExprs(
        finalGroupByExpressions, aggregationExprs, groupByAliases, groupingAttrs, gid)

      Aggregate(groupingAttrs, aggregations, expand)
    }

    private def findGroupingExprs(plan: LogicalPlan): Seq[Expression] = {
      plan.collectFirst {
        case a: Aggregate =>
          // this Aggregate should have grouping id as the last grouping key.
          val gid = a.groupingExpressions.last
          if (!gid.isInstanceOf[AttributeReference]
            || gid.asInstanceOf[AttributeReference].name != VirtualColumn.groupingIdName) {
            throw QueryCompilationErrors.groupingMustWithGroupingSetsOrCubeOrRollupError()
          }
          a.groupingExpressions.take(a.groupingExpressions.length - 1)
      }.getOrElse {
        throw QueryCompilationErrors.groupingMustWithGroupingSetsOrCubeOrRollupError()
      }
    }

    private def tryResolveHavingCondition(h: UnresolvedHaving): LogicalPlan = {
      val aggForResolving = h.child match {
        // For CUBE/ROLLUP expressions, to avoid resolving repeatedly, here we delete them from
        // groupingExpressions for condition resolving.
        case a @ Aggregate(Seq(c @ Cube(groupByExprs)), _, _) =>
          a.copy(groupingExpressions = groupByExprs)
        case a @ Aggregate(Seq(r @ Rollup(groupByExprs)), _, _) =>
          a.copy(groupingExpressions = groupByExprs)
        case g: GroupingSets =>
          Aggregate(
            getFinalGroupByExpressions(g.selectedGroupByExprs, g.groupByExprs),
            g.aggregations, g.child)
      }
      // Try resolving the condition of the filter as though it is in the aggregate clause
      val resolvedInfo =
        ResolveAggregateFunctions.resolveFilterCondInAggregate(h.havingCondition, aggForResolving)

      // Push the aggregate expressions into the aggregate (if any).
      if (resolvedInfo.nonEmpty) {
        val (extraAggExprs, resolvedHavingCond) = resolvedInfo.get
        val newChild = h.child match {
          case Aggregate(Seq(c @ Cube(groupByExprs)), aggregateExpressions, child) =>
            constructAggregate(
              cubeExprs(groupByExprs), groupByExprs, aggregateExpressions ++ extraAggExprs, child)
          case Aggregate(Seq(r @ Rollup(groupByExprs)), aggregateExpressions, child) =>
            constructAggregate(
              rollupExprs(groupByExprs), groupByExprs, aggregateExpressions ++ extraAggExprs, child)
          case x: GroupingSets =>
            constructAggregate(
              x.selectedGroupByExprs, x.groupByExprs, x.aggregations ++ extraAggExprs, x.child)
        }

        // Since the exprId of extraAggExprs will be changed in the constructed aggregate, and the
        // aggregateExpressions keeps the input order. So here we build an exprMap to resolve the
        // condition again.
        val exprMap = extraAggExprs.zip(
          newChild.asInstanceOf[Aggregate].aggregateExpressions.takeRight(
            extraAggExprs.length)).toMap
        val newCond = resolvedHavingCond.transform {
          case ne: NamedExpression if exprMap.contains(ne) => exprMap(ne)
        }
        Project(newChild.output.dropRight(extraAggExprs.length),
          Filter(newCond, newChild))
      } else {
        h
      }
    }

    // This require transformDown to resolve having condition when generating aggregate node for
    // CUBE/ROLLUP/GROUPING SETS. This also replace grouping()/grouping_id() in resolved
    // Filter/Sort.
    def apply(plan: LogicalPlan): LogicalPlan = plan resolveOperatorsDown {
      case h @ UnresolvedHaving(
          _, agg @ Aggregate(Seq(c @ Cube(groupByExprs)), aggregateExpressions, _))
          if agg.childrenResolved && (groupByExprs ++ aggregateExpressions).forall(_.resolved) =>
        tryResolveHavingCondition(h)
      case h @ UnresolvedHaving(
          _, agg @ Aggregate(Seq(r @ Rollup(groupByExprs)), aggregateExpressions, _))
          if agg.childrenResolved && (groupByExprs ++ aggregateExpressions).forall(_.resolved) =>
        tryResolveHavingCondition(h)
      case h @ UnresolvedHaving(_, g: GroupingSets)
          if g.childrenResolved && g.expressions.forall(_.resolved) =>
        tryResolveHavingCondition(h)

      case a if !a.childrenResolved => a // be sure all of the children are resolved.

      // Ensure group by expressions and aggregate expressions have been resolved.
      case Aggregate(Seq(c @ Cube(groupByExprs)), aggregateExpressions, child)
        if (groupByExprs ++ aggregateExpressions).forall(_.resolved) =>
        constructAggregate(cubeExprs(groupByExprs), groupByExprs, aggregateExpressions, child)
      case Aggregate(Seq(r @ Rollup(groupByExprs)), aggregateExpressions, child)
        if (groupByExprs ++ aggregateExpressions).forall(_.resolved) =>
        constructAggregate(rollupExprs(groupByExprs), groupByExprs, aggregateExpressions, child)
      // Ensure all the expressions have been resolved.
      case x: GroupingSets if x.expressions.forall(_.resolved) =>
        constructAggregate(x.selectedGroupByExprs, x.groupByExprs, x.aggregations, x.child)

      // We should make sure all expressions in condition have been resolved.
      case f @ Filter(cond, child) if hasGroupingFunction(cond) && cond.resolved =>
        val groupingExprs = findGroupingExprs(child)
        // The unresolved grouping id will be resolved by ResolveMissingReferences
        val newCond = replaceGroupingFunc(cond, groupingExprs, VirtualColumn.groupingIdAttribute)
        f.copy(condition = newCond)

      // We should make sure all [[SortOrder]]s have been resolved.
      case s @ Sort(order, _, child)
        if order.exists(hasGroupingFunction) && order.forall(_.resolved) =>
        val groupingExprs = findGroupingExprs(child)
        val gid = VirtualColumn.groupingIdAttribute
        // The unresolved grouping id will be resolved by ResolveMissingReferences
        val newOrder = order.map(replaceGroupingFunc(_, groupingExprs, gid).asInstanceOf[SortOrder])
        s.copy(order = newOrder)
    }
  }

  object ResolvePivot extends Rule[LogicalPlan] {
    def apply(plan: LogicalPlan): LogicalPlan = plan resolveOperators {
      case p: Pivot if !p.childrenResolved || !p.aggregates.forall(_.resolved)
        || (p.groupByExprsOpt.isDefined && !p.groupByExprsOpt.get.forall(_.resolved))
        || !p.pivotColumn.resolved || !p.pivotValues.forall(_.resolved) => p
      case Pivot(groupByExprsOpt, pivotColumn, pivotValues, aggregates, child) =>
        if (!RowOrdering.isOrderable(pivotColumn.dataType)) {
          throw QueryCompilationErrors.unorderablePivotColError(pivotColumn)
        }
        // Check all aggregate expressions.
        aggregates.foreach(checkValidAggregateExpression)
        // Check all pivot values are literal and match pivot column data type.
        val evalPivotValues = pivotValues.map { value =>
          val foldable = value match {
            case Alias(v, _) => v.foldable
            case _ => value.foldable
          }
          if (!foldable) {
            throw QueryCompilationErrors.nonLiteralPivotValError(value)
          }
          if (!Cast.canCast(value.dataType, pivotColumn.dataType)) {
            throw QueryCompilationErrors.pivotValDataTypeMismatchError(value, pivotColumn)
          }
          Cast(value, pivotColumn.dataType, Some(conf.sessionLocalTimeZone)).eval(EmptyRow)
        }
        // Group-by expressions coming from SQL are implicit and need to be deduced.
        val groupByExprs = groupByExprsOpt.getOrElse {
          val pivotColAndAggRefs = pivotColumn.references ++ AttributeSet(aggregates)
          child.output.filterNot(pivotColAndAggRefs.contains)
        }
        val singleAgg = aggregates.size == 1
        def outputName(value: Expression, aggregate: Expression): String = {
          val stringValue = value match {
            case n: NamedExpression => n.name
            case _ =>
              val utf8Value =
                Cast(value, StringType, Some(conf.sessionLocalTimeZone)).eval(EmptyRow)
              Option(utf8Value).map(_.toString).getOrElse("null")
          }
          if (singleAgg) {
            stringValue
          } else {
            val suffix = aggregate match {
              case n: NamedExpression => n.name
              case _ => toPrettySQL(aggregate)
            }
            stringValue + "_" + suffix
          }
        }
        if (aggregates.forall(a => PivotFirst.supportsDataType(a.dataType))) {
          // Since evaluating |pivotValues| if statements for each input row can get slow this is an
          // alternate plan that instead uses two steps of aggregation.
          val namedAggExps: Seq[NamedExpression] = aggregates.map(a => Alias(a, a.sql)())
          val namedPivotCol = pivotColumn match {
            case n: NamedExpression => n
            case _ => Alias(pivotColumn, "__pivot_col")()
          }
          val bigGroup = groupByExprs :+ namedPivotCol
          val firstAgg = Aggregate(bigGroup, bigGroup ++ namedAggExps, child)
          val pivotAggs = namedAggExps.map { a =>
            Alias(PivotFirst(namedPivotCol.toAttribute, a.toAttribute, evalPivotValues)
              .toAggregateExpression()
            , "__pivot_" + a.sql)()
          }
          val groupByExprsAttr = groupByExprs.map(_.toAttribute)
          val secondAgg = Aggregate(groupByExprsAttr, groupByExprsAttr ++ pivotAggs, firstAgg)
          val pivotAggAttribute = pivotAggs.map(_.toAttribute)
          val pivotOutputs = pivotValues.zipWithIndex.flatMap { case (value, i) =>
            aggregates.zip(pivotAggAttribute).map { case (aggregate, pivotAtt) =>
              Alias(ExtractValue(pivotAtt, Literal(i), resolver), outputName(value, aggregate))()
            }
          }
          Project(groupByExprsAttr ++ pivotOutputs, secondAgg)
        } else {
          val pivotAggregates: Seq[NamedExpression] = pivotValues.flatMap { value =>
            def ifExpr(e: Expression) = {
              If(
                EqualNullSafe(
                  pivotColumn,
                  Cast(value, pivotColumn.dataType, Some(conf.sessionLocalTimeZone))),
                e, Literal(null))
            }
            aggregates.map { aggregate =>
              val filteredAggregate = aggregate.transformDown {
                // Assumption is the aggregate function ignores nulls. This is true for all current
                // AggregateFunction's with the exception of First and Last in their default mode
                // (which we handle) and possibly some Hive UDAF's.
                case First(expr, _) =>
                  First(ifExpr(expr), true)
                case Last(expr, _) =>
                  Last(ifExpr(expr), true)
                case a: AggregateFunction =>
                  a.withNewChildren(a.children.map(ifExpr))
              }.transform {
                // We are duplicating aggregates that are now computing a different value for each
                // pivot value.
                // TODO: Don't construct the physical container until after analysis.
                case ae: AggregateExpression => ae.copy(resultId = NamedExpression.newExprId)
              }
              Alias(filteredAggregate, outputName(value, aggregate))()
            }
          }
          Aggregate(groupByExprs, groupByExprs ++ pivotAggregates, child)
        }
    }

    // Support any aggregate expression that can appear in an Aggregate plan except Pandas UDF.
    // TODO: Support Pandas UDF.
    private def checkValidAggregateExpression(expr: Expression): Unit = expr match {
      case _: AggregateExpression => // OK and leave the argument check to CheckAnalysis.
      case expr: PythonUDF if PythonUDF.isGroupedAggPandasUDF(expr) =>
        throw QueryCompilationErrors.pandasUDFAggregateNotSupportedInPivotError()
      case e: Attribute =>
        throw QueryCompilationErrors.aggregateExpressionRequiredForPivotError(e.sql)
      case e => e.children.foreach(checkValidAggregateExpression)
    }
  }

  case class ResolveNamespace(catalogManager: CatalogManager)
    extends Rule[LogicalPlan] with LookupCatalog {
    def apply(plan: LogicalPlan): LogicalPlan = plan resolveOperators {
      case s @ ShowTables(UnresolvedNamespace(Seq()), _, _) =>
        s.copy(namespace = ResolvedNamespace(currentCatalog, catalogManager.currentNamespace))
      case s @ ShowTableExtended(UnresolvedNamespace(Seq()), _, _, _) =>
        s.copy(namespace = ResolvedNamespace(currentCatalog, catalogManager.currentNamespace))
      case s @ ShowViews(UnresolvedNamespace(Seq()), _, _) =>
        s.copy(namespace = ResolvedNamespace(currentCatalog, catalogManager.currentNamespace))
      case a @ AnalyzeTables(UnresolvedNamespace(Seq()), _) =>
        a.copy(namespace = ResolvedNamespace(currentCatalog, catalogManager.currentNamespace))
      case UnresolvedNamespace(Seq()) =>
        ResolvedNamespace(currentCatalog, Seq.empty[String])
      case UnresolvedNamespace(CatalogAndNamespace(catalog, ns)) =>
        ResolvedNamespace(catalog, ns)
    }
  }

  private def isResolvingView: Boolean = AnalysisContext.get.catalogAndNamespace.nonEmpty
  private def isReferredTempViewName(nameParts: Seq[String]): Boolean = {
    AnalysisContext.get.referredTempViewNames.exists { n =>
      (n.length == nameParts.length) && n.zip(nameParts).forall {
        case (a, b) => resolver(a, b)
      }
    }
  }

  private def unwrapRelationPlan(plan: LogicalPlan): LogicalPlan = {
    EliminateSubqueryAliases(plan) match {
      case v: View if v.isTempViewStoringAnalyzedPlan => v.child
      case other => other
    }
  }

  /**
   * Resolve relations to temp views. This is not an actual rule, and is called by
   * [[ResolveTables]] and [[ResolveRelations]].
   */
  object ResolveTempViews extends Rule[LogicalPlan] {
    def apply(plan: LogicalPlan): LogicalPlan = plan.resolveOperatorsUp {
      case u @ UnresolvedRelation(ident, _, isStreaming) =>
        lookupAndResolveTempView(ident, isStreaming).getOrElse(u)
      case i @ InsertIntoStatement(UnresolvedRelation(ident, _, false), _, _, _, _, _) =>
        lookupAndResolveTempView(ident)
          .map(view => i.copy(table = view))
          .getOrElse(i)
      case c @ CacheTable(UnresolvedRelation(ident, _, false), _, _, _) =>
        lookupAndResolveTempView(ident)
          .map(view => c.copy(table = view))
          .getOrElse(c)
      case c @ UncacheTable(UnresolvedRelation(ident, _, false), _, _) =>
        lookupAndResolveTempView(ident)
          .map(view => c.copy(table = view, isTempView = true))
          .getOrElse(c)
      // TODO (SPARK-27484): handle streaming write commands when we have them.
      case write: V2WriteCommand =>
        write.table match {
          case UnresolvedRelation(ident, _, false) =>
            lookupAndResolveTempView(ident).map(unwrapRelationPlan).map {
              case r: DataSourceV2Relation => write.withNewTable(r)
              case _ => throw QueryCompilationErrors.writeIntoTempViewNotAllowedError(ident.quoted)
            }.getOrElse(write)
          case _ => write
        }
      case u @ UnresolvedTable(ident, cmd, _) =>
        lookupTempView(ident).foreach { _ =>
          throw QueryCompilationErrors.expectTableNotViewError(
            ResolvedView(ident.asIdentifier, isTemp = true), cmd, u.relationTypeMismatchHint, u)
        }
        u
      case u @ UnresolvedView(ident, cmd, allowTemp, _) =>
        lookupTempView(ident).map { _ =>
          if (!allowTemp) {
            u.failAnalysis(s"${ident.quoted} is a temp view. '$cmd' expects a permanent view.")
          }
          ResolvedView(ident.asIdentifier, isTemp = true)
        }
        .getOrElse(u)
      case u @ UnresolvedTableOrView(ident, cmd, allowTempView) =>
        lookupTempView(ident)
          .map { _ =>
            if (!allowTempView) {
              throw QueryCompilationErrors.expectTableOrPermanentViewNotTempViewError(
                ident.quoted, cmd, u)
            }
            ResolvedView(ident.asIdentifier, isTemp = true)
          }
          .getOrElse(u)
    }

    private def lookupTempView(
        identifier: Seq[String],
        isStreaming: Boolean = false): Option[LogicalPlan] = {
      // Permanent View can't refer to temp views, no need to lookup at all.
      if (isResolvingView && !isReferredTempViewName(identifier)) return None

      val tmpView = identifier match {
        case Seq(part1) => v1SessionCatalog.lookupTempView(part1)
        case Seq(part1, part2) => v1SessionCatalog.lookupGlobalTempView(part1, part2)
        case _ => None
      }

      if (isStreaming && tmpView.nonEmpty && !tmpView.get.isStreaming) {
        throw QueryCompilationErrors.readNonStreamingTempViewError(identifier.quoted)
      }
      tmpView
    }

    private def lookupAndResolveTempView(
        identifier: Seq[String],
        isStreaming: Boolean = false): Option[LogicalPlan] = {
      lookupTempView(identifier, isStreaming).map(ResolveRelations.resolveViews)
    }
  }

  // If we are resolving relations insides views, we need to expand single-part relation names with
  // the current catalog and namespace of when the view was created.
  private def expandRelationName(nameParts: Seq[String]): Seq[String] = {
    if (!isResolvingView || isReferredTempViewName(nameParts)) return nameParts

    if (nameParts.length == 1) {
      AnalysisContext.get.catalogAndNamespace :+ nameParts.head
    } else if (catalogManager.isCatalogRegistered(nameParts.head)) {
      nameParts
    } else {
      AnalysisContext.get.catalogAndNamespace.head +: nameParts
    }
  }

  /**
   * Adds metadata columns to output for child relations when nodes are missing resolved attributes.
   *
   * References to metadata columns are resolved using columns from [[LogicalPlan.metadataOutput]],
   * but the relation's output does not include the metadata columns until the relation is replaced
   * using [[DataSourceV2Relation.withMetadataColumns()]]. Unless this rule adds metadata to the
   * relation's output, the analyzer will detect that nothing produces the columns.
   *
   * This rule only adds metadata columns when a node is resolved but is missing input from its
   * children. This ensures that metadata columns are not added to the plan unless they are used. By
   * checking only resolved nodes, this ensures that * expansion is already done so that metadata
   * columns are not accidentally selected by *.
   */
  object AddMetadataColumns extends Rule[LogicalPlan] {
    import org.apache.spark.sql.execution.datasources.v2.DataSourceV2Implicits._

    private def hasMetadataCol(plan: LogicalPlan): Boolean = {
      plan.expressions.exists(_.find {
        case a: Attribute => a.isMetadataCol
        case _ => false
      }.isDefined)
    }

    private def addMetadataCol(plan: LogicalPlan): LogicalPlan = plan match {
      case r: DataSourceV2Relation => r.withMetadataColumns()
      case _ => plan.withNewChildren(plan.children.map(addMetadataCol))
    }

    def apply(plan: LogicalPlan): LogicalPlan = plan resolveOperatorsUp {
      case node if node.children.nonEmpty && node.resolved && hasMetadataCol(node) =>
        val inputAttrs = AttributeSet(node.children.flatMap(_.output))
        val metaCols = node.expressions.flatMap(_.collect {
          case a: Attribute if a.isMetadataCol && !inputAttrs.contains(a) => a
        })
        if (metaCols.isEmpty) {
          node
        } else {
          val newNode = addMetadataCol(node)
          // We should not change the output schema of the plan. We should project away the extr
          // metadata columns if necessary.
          if (newNode.sameOutput(node)) {
            newNode
          } else {
            Project(node.output, newNode)
          }
        }
    }
  }

  /**
   * Resolve table relations with concrete relations from v2 catalog.
   *
   * [[ResolveRelations]] still resolves v1 tables.
   */
  object ResolveTables extends Rule[LogicalPlan] {
    def apply(plan: LogicalPlan): LogicalPlan = ResolveTempViews(plan).resolveOperatorsUp {
      case u: UnresolvedRelation =>
        lookupV2Relation(u.multipartIdentifier, u.options, u.isStreaming)
          .map { relation =>
            val (catalog, ident) = relation match {
              case ds: DataSourceV2Relation => (ds.catalog, ds.identifier.get)
              case s: StreamingRelationV2 => (s.catalog, s.identifier.get)
            }
            SubqueryAlias(catalog.get.name +: ident.namespace :+ ident.name, relation)
          }.getOrElse(u)

      case u @ UnresolvedTable(NonSessionCatalogAndIdentifier(catalog, ident), _, _) =>
        CatalogV2Util.loadTable(catalog, ident)
          .map(table => ResolvedTable.create(catalog.asTableCatalog, ident, table))
          .getOrElse(u)

      case u @ UnresolvedTableOrView(NonSessionCatalogAndIdentifier(catalog, ident), _, _) =>
        CatalogV2Util.loadTable(catalog, ident)
          .map(table => ResolvedTable.create(catalog.asTableCatalog, ident, table))
          .getOrElse(u)

      case i @ InsertIntoStatement(u @ UnresolvedRelation(_, _, false), _, _, _, _, _)
          if i.query.resolved =>
        lookupV2Relation(u.multipartIdentifier, u.options, false)
          .map(v2Relation => i.copy(table = v2Relation))
          .getOrElse(i)

      case c @ CacheTable(u @ UnresolvedRelation(_, _, false), _, _, _) =>
        lookupV2Relation(u.multipartIdentifier, u.options, false)
          .map(v2Relation => c.copy(table = v2Relation))
          .getOrElse(c)

      case c @ UncacheTable(u @ UnresolvedRelation(_, _, false), _, _) =>
        lookupV2Relation(u.multipartIdentifier, u.options, false)
          .map(v2Relation => c.copy(table = v2Relation))
          .getOrElse(c)

      // TODO (SPARK-27484): handle streaming write commands when we have them.
      case write: V2WriteCommand =>
        write.table match {
          case u: UnresolvedRelation if !u.isStreaming =>
            lookupV2Relation(u.multipartIdentifier, u.options, false).map {
              case r: DataSourceV2Relation => write.withNewTable(r)
              case other => throw new IllegalStateException(
                "[BUG] unexpected plan returned by `lookupV2Relation`: " + other)
            }.getOrElse(write)
          case _ => write
        }

      case alter @ AlterTable(_, _, u: UnresolvedV2Relation, _) =>
        CatalogV2Util.loadRelation(u.catalog, u.tableName)
          .map(rel => alter.copy(table = rel))
          .getOrElse(alter)

      case u: UnresolvedV2Relation =>
        CatalogV2Util.loadRelation(u.catalog, u.tableName).getOrElse(u)
    }

    /**
     * Performs the lookup of DataSourceV2 Tables from v2 catalog.
     */
    private def lookupV2Relation(
        identifier: Seq[String],
        options: CaseInsensitiveStringMap,
        isStreaming: Boolean): Option[LogicalPlan] =
      expandRelationName(identifier) match {
        case NonSessionCatalogAndIdentifier(catalog, ident) =>
          CatalogV2Util.loadTable(catalog, ident) match {
            case Some(table) =>
              if (isStreaming) {
                Some(StreamingRelationV2(None, table.name, table, options,
                  table.schema.toAttributes, Some(catalog), Some(ident), None))
              } else {
                Some(DataSourceV2Relation.create(table, Some(catalog), Some(ident), options))
              }
            case None => None
          }
        case _ => None
      }
  }

  /**
   * Replaces [[UnresolvedRelation]]s with concrete relations from the catalog.
   */
  object ResolveRelations extends Rule[LogicalPlan] {
    // The current catalog and namespace may be different from when the view was created, we must
    // resolve the view logical plan here, with the catalog and namespace stored in view metadata.
    // This is done by keeping the catalog and namespace in `AnalysisContext`, and analyzer will
    // look at `AnalysisContext.catalogAndNamespace` when resolving relations with single-part name.
    // If `AnalysisContext.catalogAndNamespace` is non-empty, analyzer will expand single-part names
    // with it, instead of current catalog and namespace.
    def resolveViews(plan: LogicalPlan): LogicalPlan = plan match {
      // The view's child should be a logical plan parsed from the `desc.viewText`, the variable
      // `viewText` should be defined, or else we throw an error on the generation of the View
      // operator.
      case view @ View(desc, isTempView, child) if !child.resolved =>
        // Resolve all the UnresolvedRelations and Views in the child.
        val newChild = AnalysisContext.withAnalysisContext(desc) {
          val nestedViewDepth = AnalysisContext.get.nestedViewDepth
          val maxNestedViewDepth = AnalysisContext.get.maxNestedViewDepth
          if (nestedViewDepth > maxNestedViewDepth) {
            throw QueryCompilationErrors.viewDepthExceedsMaxResolutionDepthError(
              desc.identifier, maxNestedViewDepth, view)
          }
          SQLConf.withExistingConf(View.effectiveSQLConf(desc.viewSQLConfigs, isTempView)) {
            executeSameContext(child)
          }
        }
        // Fail the analysis eagerly because outside AnalysisContext, the unresolved operators
        // inside a view maybe resolved incorrectly.
        checkAnalysis(newChild)
        view.copy(child = newChild)
      case p @ SubqueryAlias(_, view: View) =>
        p.copy(child = resolveViews(view))
      case _ => plan
    }

    def apply(plan: LogicalPlan): LogicalPlan = ResolveTempViews(plan).resolveOperatorsUp {
      case i @ InsertIntoStatement(table, _, _, _, _, _) if i.query.resolved =>
        val relation = table match {
          case u @ UnresolvedRelation(_, _, false) =>
            lookupRelation(u.multipartIdentifier, u.options, false).getOrElse(u)
          case other => other
        }

        // Inserting into a file-based temporary view is allowed.
        // (e.g., spark.read.parquet("path").createOrReplaceTempView("t").
        // Thus, we need to look at the raw plan if `relation` is a temporary view.
        unwrapRelationPlan(relation) match {
          case v: View =>
            throw QueryCompilationErrors.insertIntoViewNotAllowedError(v.desc.identifier, table)
          case other => i.copy(table = other)
        }

      case c @ CacheTable(u @ UnresolvedRelation(_, _, false), _, _, _) =>
        lookupRelation(u.multipartIdentifier, u.options, false)
          .map(resolveViews)
          .map(EliminateSubqueryAliases(_))
          .map(relation => c.copy(table = relation))
          .getOrElse(c)

      case c @ UncacheTable(u @ UnresolvedRelation(_, _, false), _, _) =>
        lookupRelation(u.multipartIdentifier, u.options, false)
          .map(resolveViews)
          .map(EliminateSubqueryAliases(_))
          .map(relation => c.copy(table = relation))
          .getOrElse(c)

      // TODO (SPARK-27484): handle streaming write commands when we have them.
      case write: V2WriteCommand =>
        write.table match {
          case u: UnresolvedRelation if !u.isStreaming =>
            lookupRelation(u.multipartIdentifier, u.options, false)
              .map(EliminateSubqueryAliases(_))
              .map {
                case v: View => throw QueryCompilationErrors.writeIntoViewNotAllowedError(
                  v.desc.identifier, write)
                case u: UnresolvedCatalogRelation =>
                  throw QueryCompilationErrors.writeIntoV1TableNotAllowedError(
                    u.tableMeta.identifier, write)
                case r: DataSourceV2Relation => write.withNewTable(r)
                case other => throw new IllegalStateException(
                  "[BUG] unexpected plan returned by `lookupRelation`: " + other)
              }.getOrElse(write)
          case _ => write
        }

      case u: UnresolvedRelation =>
        lookupRelation(u.multipartIdentifier, u.options, u.isStreaming)
          .map(resolveViews).getOrElse(u)

      case u @ UnresolvedTable(identifier, cmd, relationTypeMismatchHint) =>
        lookupTableOrView(identifier).map {
          case v: ResolvedView =>
            throw QueryCompilationErrors.expectTableNotViewError(
              v, cmd, relationTypeMismatchHint, u)
          case table => table
        }.getOrElse(u)

      case u @ UnresolvedView(identifier, cmd, _, relationTypeMismatchHint) =>
        lookupTableOrView(identifier).map {
          case t: ResolvedTable =>
            throw QueryCompilationErrors.expectViewNotTableError(
              t, cmd, relationTypeMismatchHint, u)
          case view => view
        }.getOrElse(u)

      case u @ UnresolvedTableOrView(identifier, _, _) =>
        lookupTableOrView(identifier).getOrElse(u)
    }

    private def lookupTableOrView(identifier: Seq[String]): Option[LogicalPlan] = {
      expandRelationName(identifier) match {
        case SessionCatalogAndIdentifier(catalog, ident) =>
          CatalogV2Util.loadTable(catalog, ident).map {
            case v1Table: V1Table if v1Table.v1Table.tableType == CatalogTableType.VIEW =>
              ResolvedView(ident, isTemp = false)
            case table =>
              ResolvedTable.create(catalog.asTableCatalog, ident, table)
          }
        case _ => None
      }
    }

    // Look up a relation from the session catalog with the following logic:
    // 1) If the resolved catalog is not session catalog, return None.
    // 2) If a relation is not found in the catalog, return None.
    // 3) If a v1 table is found, create a v1 relation. Otherwise, create a v2 relation.
    private def lookupRelation(
        identifier: Seq[String],
        options: CaseInsensitiveStringMap,
        isStreaming: Boolean): Option[LogicalPlan] = {
      expandRelationName(identifier) match {
        case SessionCatalogAndIdentifier(catalog, ident) =>
          lazy val loaded = CatalogV2Util.loadTable(catalog, ident).map {
            case v1Table: V1Table =>
              if (isStreaming) {
                if (v1Table.v1Table.tableType == CatalogTableType.VIEW) {
                  throw QueryCompilationErrors.permanentViewNotSupportedByStreamingReadingAPIError(
                    identifier.quoted)
                }
                SubqueryAlias(
                  catalog.name +: ident.asMultipartIdentifier,
                  UnresolvedCatalogRelation(v1Table.v1Table, options, isStreaming = true))
              } else {
                v1SessionCatalog.getRelation(v1Table.v1Table, options)
              }
            case table =>
              if (isStreaming) {
                val v1Fallback = table match {
                  case withFallback: V2TableWithV1Fallback =>
                    Some(UnresolvedCatalogRelation(withFallback.v1Table, isStreaming = true))
                  case _ => None
                }
                SubqueryAlias(
                  catalog.name +: ident.asMultipartIdentifier,
                  StreamingRelationV2(None, table.name, table, options, table.schema.toAttributes,
                    Some(catalog), Some(ident), v1Fallback))
              } else {
                SubqueryAlias(
                  catalog.name +: ident.asMultipartIdentifier,
                  DataSourceV2Relation.create(table, Some(catalog), Some(ident), options))
              }
          }
          val key = catalog.name +: ident.namespace :+ ident.name
          AnalysisContext.get.relationCache.get(key).map(_.transform {
            case multi: MultiInstanceRelation =>
              val newRelation = multi.newInstance()
              newRelation.copyTagsFrom(multi)
              newRelation
          }).orElse {
            loaded.foreach(AnalysisContext.get.relationCache.update(key, _))
            loaded
          }
        case _ => None
      }
    }
  }

  object ResolveInsertInto extends Rule[LogicalPlan] {
    override def apply(plan: LogicalPlan): LogicalPlan = plan resolveOperators {
      case i @ InsertIntoStatement(r: DataSourceV2Relation, _, _, _, _, _)
          if i.query.resolved && i.userSpecifiedCols.isEmpty =>
        // ifPartitionNotExists is append with validation, but validation is not supported
        if (i.ifPartitionNotExists) {
          throw QueryCompilationErrors.unsupportedIfNotExistsError(r.table.name)
        }

        val partCols = partitionColumnNames(r.table)
        validatePartitionSpec(partCols, i.partitionSpec)

        val staticPartitions = i.partitionSpec.filter(_._2.isDefined).mapValues(_.get).toMap
        val query = addStaticPartitionColumns(r, i.query, staticPartitions)

        if (!i.overwrite) {
          AppendData.byPosition(r, query)
        } else if (conf.partitionOverwriteMode == PartitionOverwriteMode.DYNAMIC) {
          OverwritePartitionsDynamic.byPosition(r, query)
        } else {
          OverwriteByExpression.byPosition(r, query, staticDeleteExpression(r, staticPartitions))
        }
    }

    private def partitionColumnNames(table: Table): Seq[String] = {
      // get partition column names. in v2, partition columns are columns that are stored using an
      // identity partition transform because the partition values and the column values are
      // identical. otherwise, partition values are produced by transforming one or more source
      // columns and cannot be set directly in a query's PARTITION clause.
      table.partitioning.flatMap {
        case IdentityTransform(FieldReference(Seq(name))) => Some(name)
        case _ => None
      }
    }

    private def validatePartitionSpec(
        partitionColumnNames: Seq[String],
        partitionSpec: Map[String, Option[String]]): Unit = {
      // check that each partition name is a partition column. otherwise, it is not valid
      partitionSpec.keySet.foreach { partitionName =>
        partitionColumnNames.find(name => conf.resolver(name, partitionName)) match {
          case Some(_) =>
          case None =>
            throw QueryCompilationErrors.nonPartitionColError(partitionName)
        }
      }
    }

    private def addStaticPartitionColumns(
        relation: DataSourceV2Relation,
        query: LogicalPlan,
        staticPartitions: Map[String, String]): LogicalPlan = {

      if (staticPartitions.isEmpty) {
        query

      } else {
        // add any static value as a literal column
        val withStaticPartitionValues = {
          // for each static name, find the column name it will replace and check for unknowns.
          val outputNameToStaticName = staticPartitions.keySet.map(staticName =>
            relation.output.find(col => conf.resolver(col.name, staticName)) match {
              case Some(attr) =>
                attr.name -> staticName
              case _ =>
                throw QueryCompilationErrors.addStaticValToUnknownColError(staticName)
            }).toMap

          val queryColumns = query.output.iterator

          // for each output column, add the static value as a literal, or use the next input
          // column. this does not fail if input columns are exhausted and adds remaining columns
          // at the end. both cases will be caught by ResolveOutputRelation and will fail the
          // query with a helpful error message.
          relation.output.flatMap { col =>
            outputNameToStaticName.get(col.name).flatMap(staticPartitions.get) match {
              case Some(staticValue) =>
                // SPARK-30844: try our best to follow StoreAssignmentPolicy for static partition
                // values but not completely follow because we can't do static type checking due to
                // the reason that the parser has erased the type info of static partition values
                // and converted them to string.
                Some(Alias(AnsiCast(Literal(staticValue), col.dataType), col.name)())
              case _ if queryColumns.hasNext =>
                Some(queryColumns.next)
              case _ =>
                None
            }
          } ++ queryColumns
        }

        Project(withStaticPartitionValues, query)
      }
    }

    private def staticDeleteExpression(
        relation: DataSourceV2Relation,
        staticPartitions: Map[String, String]): Expression = {
      if (staticPartitions.isEmpty) {
        Literal(true)
      } else {
        staticPartitions.map { case (name, value) =>
          relation.output.find(col => conf.resolver(col.name, name)) match {
            case Some(attr) =>
              // the delete expression must reference the table's column names, but these attributes
              // are not available when CheckAnalysis runs because the relation is not a child of
              // the logical operation. instead, expressions are resolved after
              // ResolveOutputRelation runs, using the query's column names that will match the
              // table names at that point. because resolution happens after a future rule, create
              // an UnresolvedAttribute.
              EqualNullSafe(
                UnresolvedAttribute.quoted(attr.name),
                Cast(Literal(value), attr.dataType))
            case None =>
              throw QueryCompilationErrors.unknownStaticPartitionColError(name)
          }
        }.reduce(And)
      }
    }
  }

  /**
   * Replaces [[UnresolvedAttribute]]s with concrete [[AttributeReference]]s from
   * a logical plan node's children.
   */
  object ResolveReferences extends Rule[LogicalPlan] {
    /**
     * Generate a new logical plan for the right child with different expression IDs
     * for all conflicting attributes.
     */
    private def dedupRight (left: LogicalPlan, right: LogicalPlan): LogicalPlan = {
      val conflictingAttributes = left.outputSet.intersect(right.outputSet)
      logDebug(s"Conflicting attributes ${conflictingAttributes.mkString(",")} " +
        s"between $left and $right")

      /**
       * For LogicalPlan likes MultiInstanceRelation, Project, Aggregate, etc, whose output doesn't
       * inherit directly from its children, we could just stop collect on it. Because we could
       * always replace all the lower conflict attributes with the new attributes from the new
       * plan. Theoretically, we should do recursively collect for Generate and Window but we leave
       * it to the next batch to reduce possible overhead because this should be a corner case.
       */
      def collectConflictPlans(plan: LogicalPlan): Seq[(LogicalPlan, LogicalPlan)] = plan match {
        // Handle base relations that might appear more than once.
        case oldVersion: MultiInstanceRelation
            if oldVersion.outputSet.intersect(conflictingAttributes).nonEmpty =>
          val newVersion = oldVersion.newInstance()
          newVersion.copyTagsFrom(oldVersion)
          Seq((oldVersion, newVersion))

        case oldVersion: SerializeFromObject
            if oldVersion.outputSet.intersect(conflictingAttributes).nonEmpty =>
          Seq((oldVersion, oldVersion.copy(
            serializer = oldVersion.serializer.map(_.newInstance()))))

        // Handle projects that create conflicting aliases.
        case oldVersion @ Project(projectList, _)
            if findAliases(projectList).intersect(conflictingAttributes).nonEmpty =>
          Seq((oldVersion, oldVersion.copy(projectList = newAliases(projectList))))

        // We don't need to search child plan recursively if the projectList of a Project
        // is only composed of Alias and doesn't contain any conflicting attributes.
        // Because, even if the child plan has some conflicting attributes, the attributes
        // will be aliased to non-conflicting attributes by the Project at the end.
        case _ @ Project(projectList, _)
          if findAliases(projectList).size == projectList.size =>
          Nil

        case oldVersion @ Aggregate(_, aggregateExpressions, _)
            if findAliases(aggregateExpressions).intersect(conflictingAttributes).nonEmpty =>
          Seq((oldVersion, oldVersion.copy(
            aggregateExpressions = newAliases(aggregateExpressions))))

        // We don't search the child plan recursively for the same reason as the above Project.
        case _ @ Aggregate(_, aggregateExpressions, _)
          if findAliases(aggregateExpressions).size == aggregateExpressions.size =>
          Nil

        case oldVersion @ FlatMapGroupsInPandas(_, _, output, _)
            if oldVersion.outputSet.intersect(conflictingAttributes).nonEmpty =>
          Seq((oldVersion, oldVersion.copy(output = output.map(_.newInstance()))))

        case oldVersion @ FlatMapCoGroupsInPandas(_, _, _, output, _, _)
            if oldVersion.outputSet.intersect(conflictingAttributes).nonEmpty =>
          Seq((oldVersion, oldVersion.copy(output = output.map(_.newInstance()))))

        case oldVersion @ MapInPandas(_, output, _)
            if oldVersion.outputSet.intersect(conflictingAttributes).nonEmpty =>
          Seq((oldVersion, oldVersion.copy(output = output.map(_.newInstance()))))

        case oldVersion: Generate
            if oldVersion.producedAttributes.intersect(conflictingAttributes).nonEmpty =>
          val newOutput = oldVersion.generatorOutput.map(_.newInstance())
          Seq((oldVersion, oldVersion.copy(generatorOutput = newOutput)))

        case oldVersion: Expand
            if oldVersion.producedAttributes.intersect(conflictingAttributes).nonEmpty =>
          val producedAttributes = oldVersion.producedAttributes
          val newOutput = oldVersion.output.map { attr =>
            if (producedAttributes.contains(attr)) {
              attr.newInstance()
            } else {
              attr
            }
          }
          Seq((oldVersion, oldVersion.copy(output = newOutput)))

        case oldVersion @ Window(windowExpressions, _, _, child)
            if AttributeSet(windowExpressions.map(_.toAttribute)).intersect(conflictingAttributes)
            .nonEmpty =>
          Seq((oldVersion, oldVersion.copy(windowExpressions = newAliases(windowExpressions))))

        case oldVersion @ ScriptTransformation(_, _, output, _, _)
            if AttributeSet(output).intersect(conflictingAttributes).nonEmpty =>
          Seq((oldVersion, oldVersion.copy(output = output.map(_.newInstance()))))

        case _ => plan.children.flatMap(collectConflictPlans)
      }

      val conflictPlans = collectConflictPlans(right)

      /*
       * Note that it's possible `conflictPlans` can be empty which implies that there
       * is a logical plan node that produces new references that this rule cannot handle.
       * When that is the case, there must be another rule that resolves these conflicts.
       * Otherwise, the analysis will fail.
       */
      if (conflictPlans.isEmpty) {
        right
      } else {
        val planMapping = conflictPlans.toMap
        right.transformUpWithNewOutput {
          case oldPlan =>
            val newPlanOpt = planMapping.get(oldPlan)
            newPlanOpt.map { newPlan =>
              newPlan -> oldPlan.output.zip(newPlan.output)
            }.getOrElse(oldPlan -> Nil)
        }
      }
    }

    def apply(plan: LogicalPlan): LogicalPlan = plan.resolveOperatorsUp {
      case p: LogicalPlan if !p.childrenResolved => p

      // If the projection list contains Stars, expand it.
      case p: Project if containsStar(p.projectList) =>
        p.copy(projectList = buildExpandedProjectList(p.projectList, p.child))
      // If the aggregate function argument contains Stars, expand it.
      case a: Aggregate if containsStar(a.aggregateExpressions) =>
        if (a.groupingExpressions.exists(_.isInstanceOf[UnresolvedOrdinal])) {
          throw QueryCompilationErrors.starNotAllowedWhenGroupByOrdinalPositionUsedError()
        } else {
          a.copy(aggregateExpressions = buildExpandedProjectList(a.aggregateExpressions, a.child))
        }
      // If the script transformation input contains Stars, expand it.
      case t: ScriptTransformation if containsStar(t.input) =>
        t.copy(
          input = t.input.flatMap {
            case s: Star => s.expand(t.child, resolver)
            case o => o :: Nil
          }
        )
      case g: Generate if containsStar(g.generator.children) =>
        throw QueryCompilationErrors.invalidStarUsageError("explode/json_tuple/UDTF")

      // To resolve duplicate expression IDs for Join and Intersect
      case j @ Join(left, right, _, _, _) if !j.duplicateResolved =>
        j.copy(right = dedupRight(left, right))
      case f @ FlatMapCoGroupsInPandas(leftAttributes, rightAttributes, _, _, left, right) =>
        val leftRes = leftAttributes
          .map(x => resolveExpressionByPlanOutput(x, left).asInstanceOf[Attribute])
        val rightRes = rightAttributes
          .map(x => resolveExpressionByPlanOutput(x, right).asInstanceOf[Attribute])
        f.copy(leftAttributes = leftRes, rightAttributes = rightRes)
      // intersect/except will be rewritten to join at the beginning of optimizer. Here we need to
      // deduplicate the right side plan, so that we won't produce an invalid self-join later.
      case i @ Intersect(left, right, _) if !i.duplicateResolved =>
        i.copy(right = dedupRight(left, right))
      case e @ Except(left, right, _) if !e.duplicateResolved =>
        e.copy(right = dedupRight(left, right))
      // Only after we finish by-name resolution for Union
      case u: Union if !u.byName && !u.duplicateResolved =>
        // Use projection-based de-duplication for Union to avoid breaking the checkpoint sharing
        // feature in streaming.
        val newChildren = u.children.foldRight(Seq.empty[LogicalPlan]) { (head, tail) =>
          head +: tail.map {
            case child if head.outputSet.intersect(child.outputSet).isEmpty =>
              child
            case child =>
              val projectList = child.output.map { attr =>
                Alias(attr, attr.name)()
              }
              Project(projectList, child)
          }
        }
        u.copy(children = newChildren)

      // When resolve `SortOrder`s in Sort based on child, don't report errors as
      // we still have chance to resolve it based on its descendants
      case s @ Sort(ordering, global, child) if child.resolved && !s.resolved =>
        val newOrdering =
          ordering.map(order => resolveExpressionByPlanOutput(order, child).asInstanceOf[SortOrder])
        Sort(newOrdering, global, child)

      // A special case for Generate, because the output of Generate should not be resolved by
      // ResolveReferences. Attributes in the output will be resolved by ResolveGenerate.
      case g @ Generate(generator, _, _, _, _, _) if generator.resolved => g

      case g @ Generate(generator, join, outer, qualifier, output, child) =>
        val newG = resolveExpressionByPlanOutput(generator, child, throws = true)
        if (newG.fastEquals(generator)) {
          g
        } else {
          Generate(newG.asInstanceOf[Generator], join, outer, qualifier, output, child)
        }

      // Skips plan which contains deserializer expressions, as they should be resolved by another
      // rule: ResolveDeserializer.
      case plan if containsDeserializer(plan.expressions) => plan

      // SPARK-31670: Resolve Struct field in groupByExpressions and aggregateExpressions
      // with CUBE/ROLLUP will be wrapped with alias like Alias(GetStructField, name) with
      // different ExprId. This cause aggregateExpressions can't be replaced by expanded
      // groupByExpressions in `ResolveGroupingAnalytics.constructAggregateExprs()`, we trim
      // unnecessary alias of GetStructField here.
      case a: Aggregate =>
        val planForResolve = a.child match {
          // SPARK-25942: Resolves aggregate expressions with `AppendColumns`'s children, instead of
          // `AppendColumns`, because `AppendColumns`'s serializer might produce conflict attribute
          // names leading to ambiguous references exception.
          case appendColumns: AppendColumns => appendColumns
          case _ => a
        }

        val resolvedGroupingExprs = a.groupingExpressions
          .map(resolveExpressionByPlanChildren(_, planForResolve))
          .map(trimTopLevelGetStructFieldAlias)

        val resolvedAggExprs = a.aggregateExpressions
          .map(resolveExpressionByPlanChildren(_, planForResolve))
            .map(_.asInstanceOf[NamedExpression])

        a.copy(resolvedGroupingExprs, resolvedAggExprs, a.child)

      // SPARK-31670: Resolve Struct field in selectedGroupByExprs/groupByExprs and aggregations
      // will be wrapped with alias like Alias(GetStructField, name) with different ExprId.
      // This cause aggregateExpressions can't be replaced by expanded groupByExpressions in
      // `ResolveGroupingAnalytics.constructAggregateExprs()`, we trim unnecessary alias
      // of GetStructField here.
      case g: GroupingSets =>
        val resolvedSelectedExprs = g.selectedGroupByExprs
          .map(_.map(resolveExpressionByPlanChildren(_, g))
            .map(trimTopLevelGetStructFieldAlias))

        val resolvedGroupingExprs = g.groupByExprs
          .map(resolveExpressionByPlanChildren(_, g))
          .map(trimTopLevelGetStructFieldAlias)

        val resolvedAggExprs = g.aggregations
          .map(resolveExpressionByPlanChildren(_, g))
            .map(_.asInstanceOf[NamedExpression])

        g.copy(resolvedSelectedExprs, resolvedGroupingExprs, g.child, resolvedAggExprs)

      case o: OverwriteByExpression if o.table.resolved =>
        // The delete condition of `OverwriteByExpression` will be passed to the table
        // implementation and should be resolved based on the table schema.
        o.copy(deleteExpr = resolveExpressionByPlanOutput(o.deleteExpr, o.table))

      case m @ MergeIntoTable(targetTable, sourceTable, _, _, _)
        if !m.resolved && targetTable.resolved && sourceTable.resolved =>

        EliminateSubqueryAliases(targetTable) match {
          case r: NamedRelation if r.skipSchemaResolution =>
            // Do not resolve the expression if the target table accepts any schema.
            // This allows data sources to customize their own resolution logic using
            // custom resolution rules.
            m

          case _ =>
            val newMatchedActions = m.matchedActions.map {
              case DeleteAction(deleteCondition) =>
                val resolvedDeleteCondition = deleteCondition.map(
                  resolveExpressionByPlanChildren(_, m))
                DeleteAction(resolvedDeleteCondition)
              case UpdateAction(updateCondition, assignments) =>
                val resolvedUpdateCondition = updateCondition.map(
                  resolveExpressionByPlanChildren(_, m))
                // The update value can access columns from both target and source tables.
                UpdateAction(
                  resolvedUpdateCondition,
                  resolveAssignments(assignments, m, resolveValuesWithSourceOnly = false))
              case o => o
            }
            val newNotMatchedActions = m.notMatchedActions.map {
              case InsertAction(insertCondition, assignments) =>
                // The insert action is used when not matched, so its condition and value can only
                // access columns from the source table.
                val resolvedInsertCondition = insertCondition.map(
                  resolveExpressionByPlanChildren(_, Project(Nil, m.sourceTable)))
                InsertAction(
                  resolvedInsertCondition,
                  resolveAssignments(assignments, m, resolveValuesWithSourceOnly = true))
              case o => o
            }
            val resolvedMergeCondition = resolveExpressionByPlanChildren(m.mergeCondition, m)
            m.copy(mergeCondition = resolvedMergeCondition,
              matchedActions = newMatchedActions,
              notMatchedActions = newNotMatchedActions)
        }

      // Skip the having clause here, this will be handled in ResolveAggregateFunctions.
      case h: UnresolvedHaving => h

      case q: LogicalPlan =>
        logTrace(s"Attempting to resolve ${q.simpleString(conf.maxToStringFields)}")
        q.mapExpressions(resolveExpressionByPlanChildren(_, q))
    }

    def resolveAssignments(
        assignments: Seq[Assignment],
        mergeInto: MergeIntoTable,
        resolveValuesWithSourceOnly: Boolean): Seq[Assignment] = {
      if (assignments.isEmpty) {
        val expandedColumns = mergeInto.targetTable.output
        val expandedValues = mergeInto.sourceTable.output
        expandedColumns.zip(expandedValues).map(kv => Assignment(kv._1, kv._2))
      } else {
        assignments.map { assign =>
          val resolvedKey = assign.key match {
            case c if !c.resolved =>
              resolveExpressionByPlanChildren(c, Project(Nil, mergeInto.targetTable))
            case o => o
          }
          val resolvedValue = assign.value match {
            // The update values may contain target and/or source references.
            case c if !c.resolved =>
              if (resolveValuesWithSourceOnly) {
                resolveExpressionByPlanChildren(c, Project(Nil, mergeInto.sourceTable))
              } else {
                resolveExpressionByPlanChildren(c, mergeInto)
              }
            case o => o
          }
          Assignment(resolvedKey, resolvedValue)
        }
      }
    }

    def newAliases(expressions: Seq[NamedExpression]): Seq[NamedExpression] = {
      expressions.map {
        case a: Alias => Alias(a.child, a.name)()
        case other => other
      }
    }

    def findAliases(projectList: Seq[NamedExpression]): AttributeSet = {
      AttributeSet(projectList.collect { case a: Alias => a.toAttribute })
    }

    // This method is used to trim groupByExpressions/selectedGroupByExpressions's top-level
    // GetStructField Alias. Since these expression are not NamedExpression originally,
    // we are safe to trim top-level GetStructField Alias.
    def trimTopLevelGetStructFieldAlias(e: Expression): Expression = {
      e match {
        case Alias(s: GetStructField, _) => s
        case other => other
      }
    }

    /**
     * Build a project list for Project/Aggregate and expand the star if possible
     */
    private def buildExpandedProjectList(
      exprs: Seq[NamedExpression],
      child: LogicalPlan): Seq[NamedExpression] = {
      exprs.flatMap {
        // Using Dataframe/Dataset API: testData2.groupBy($"a", $"b").agg($"*")
        case s: Star => s.expand(child, resolver)
        // Using SQL API without running ResolveAlias: SELECT * FROM testData2 group by a, b
        case UnresolvedAlias(s: Star, _) => s.expand(child, resolver)
        case o if containsStar(o :: Nil) => expandStarExpression(o, child) :: Nil
        case o => o :: Nil
      }.map(_.asInstanceOf[NamedExpression])
    }

    /**
     * Returns true if `exprs` contains a [[Star]].
     */
    def containsStar(exprs: Seq[Expression]): Boolean =
      exprs.exists(_.collect { case _: Star => true }.nonEmpty)

    /**
     * Expands the matching attribute.*'s in `child`'s output.
     */
    def expandStarExpression(expr: Expression, child: LogicalPlan): Expression = {
      expr.transformUp {
        case f1: UnresolvedFunction if containsStar(f1.arguments) =>
          // SPECIAL CASE: We want to block count(tblName.*) because in spark, count(tblName.*) will
          // be expanded while count(*) will be converted to count(1). They will produce different
          // results and confuse users if there is any null values. For count(t1.*, t2.*), it is
          // still allowed, since it's well-defined in spark.
          if (!conf.allowStarWithSingleTableIdentifierInCount &&
              f1.name.database.isEmpty &&
              f1.name.funcName == "count" &&
              f1.arguments.length == 1) {
            f1.arguments.foreach {
              case u: UnresolvedStar if u.isQualifiedByTable(child, resolver) =>
                throw QueryCompilationErrors
                  .singleTableStarInCountNotAllowedError(u.target.get.mkString("."))
              case _ => // do nothing
            }
          }
          f1.copy(arguments = f1.arguments.flatMap {
            case s: Star => s.expand(child, resolver)
            case o => o :: Nil
          })
        case c: CreateNamedStruct if containsStar(c.valExprs) =>
          val newChildren = c.children.grouped(2).flatMap {
            case Seq(k, s : Star) => CreateStruct(s.expand(child, resolver)).children
            case kv => kv
          }
          c.copy(children = newChildren.toList )
        case c: CreateArray if containsStar(c.children) =>
          c.copy(children = c.children.flatMap {
            case s: Star => s.expand(child, resolver)
            case o => o :: Nil
          })
        case p: Murmur3Hash if containsStar(p.children) =>
          p.copy(children = p.children.flatMap {
            case s: Star => s.expand(child, resolver)
            case o => o :: Nil
          })
        case p: XxHash64 if containsStar(p.children) =>
          p.copy(children = p.children.flatMap {
            case s: Star => s.expand(child, resolver)
            case o => o :: Nil
          })
        // count(*) has been replaced by count(1)
        case o if containsStar(o.children) =>
          throw QueryCompilationErrors.invalidStarUsageError(s"expression '${o.prettyName}'")
      }
    }
  }

  private def containsDeserializer(exprs: Seq[Expression]): Boolean = {
    exprs.exists(_.find(_.isInstanceOf[UnresolvedDeserializer]).isDefined)
  }

  // support CURRENT_DATE, CURRENT_TIMESTAMP, and grouping__id
  private val literalFunctions: Seq[(String, () => Expression, Expression => String)] = Seq(
    (CurrentDate().prettyName, () => CurrentDate(), toPrettySQL(_)),
    (CurrentTimestamp().prettyName, () => CurrentTimestamp(), toPrettySQL(_)),
    (VirtualColumn.hiveGroupingIdName, () => GroupingID(Nil), _ => VirtualColumn.hiveGroupingIdName)
  )

  /**
   * Literal functions do not require the user to specify braces when calling them
   * When an attributes is not resolvable, we try to resolve it as a literal function.
   */
  private def resolveLiteralFunction(nameParts: Seq[String]): Option[NamedExpression] = {
    if (nameParts.length != 1) return None
    val name = nameParts.head
    literalFunctions.find(func => caseInsensitiveResolution(func._1, name)).map {
      case (_, getFuncExpr, getAliasName) =>
        val funcExpr = getFuncExpr()
        Alias(funcExpr, getAliasName(funcExpr))()
    }
  }

  /**
   * Resolves `UnresolvedAttribute`, `GetColumnByOrdinal` and extract value expressions(s) by
   * traversing the input expression in top-down manner. It must be top-down because we need to
   * skip over unbound lambda function expression. The lambda expressions are resolved in a
   * different place [[ResolveLambdaVariables]].
   *
   * Example :
   * SELECT transform(array(1, 2, 3), (x, i) -> x + i)"
   *
   * In the case above, x and i are resolved as lambda variables in [[ResolveLambdaVariables]].
   */
  private def resolveExpression(
      expr: Expression,
      resolveColumnByName: Seq[String] => Option[Expression],
      resolveColumnByOrdinal: Int => Attribute,
      throws: Boolean): Expression = {
    def innerResolve(e: Expression, isTopLevel: Boolean): Expression = {
      if (e.resolved) return e
      e match {
        case f: LambdaFunction if !f.bound => f
        case GetColumnByOrdinal(ordinal, _) => resolveColumnByOrdinal(ordinal)
        case u @ UnresolvedAttribute(nameParts) =>
          val result = withPosition(u) {
            resolveColumnByName(nameParts).orElse(resolveLiteralFunction(nameParts)).map {
              // We trim unnecessary alias here. Note that, we cannot trim the alias at top-level,
              // as we should resolve `UnresolvedAttribute` to a named expression. The caller side
              // can trim the top-level alias if it's safe to do so. Since we will call
              // CleanupAliases later in Analyzer, trim non top-level unnecessary alias is safe.
              case Alias(child, _) if !isTopLevel => child
              case other => other
            }.getOrElse(u)
          }
          logDebug(s"Resolving $u to $result")
          result
        case u @ UnresolvedExtractValue(child, fieldName) =>
          val newChild = innerResolve(child, isTopLevel = false)
          if (newChild.resolved) {
            ExtractValue(newChild, fieldName, resolver)
          } else {
            u.copy(child = newChild)
          }
        case _ => e.mapChildren(innerResolve(_, isTopLevel = false))
      }
    }

    try {
      innerResolve(expr, isTopLevel = true)
    } catch {
      case _: AnalysisException if !throws => expr
    }
  }

  /**
   * Resolves `UnresolvedAttribute`, `GetColumnByOrdinal` and extract value expressions(s) by the
   * input plan's output attributes. In order to resolve the nested fields correctly, this function
   * makes use of `throws` parameter to control when to raise an AnalysisException.
   *
   * Example :
   * SELECT * FROM t ORDER BY a.b
   *
   * In the above example, after `a` is resolved to a struct-type column, we may fail to resolve `b`
   * if there is no such nested field named "b". We should not fail and wait for other rules to
   * resolve it if possible.
   */
  def resolveExpressionByPlanOutput(
      expr: Expression,
      plan: LogicalPlan,
      throws: Boolean = false): Expression = {
    resolveExpression(
      expr,
      resolveColumnByName = nameParts => {
        plan.resolve(nameParts, resolver)
      },
      resolveColumnByOrdinal = ordinal => {
        assert(ordinal >= 0 && ordinal < plan.output.length)
        plan.output(ordinal)
      },
      throws = throws)
  }

  /**
   * Resolves `UnresolvedAttribute`, `GetColumnByOrdinal` and extract value expressions(s) by the
   * input plan's children output attributes.
   *
   * @param e The expression need to be resolved.
   * @param q The LogicalPlan whose children are used to resolve expression's attribute.
   * @return resolved Expression.
   */
  def resolveExpressionByPlanChildren(
      e: Expression,
      q: LogicalPlan): Expression = {
    resolveExpression(
      e,
      resolveColumnByName = nameParts => {
        q.resolveChildren(nameParts, resolver)
      },
      resolveColumnByOrdinal = ordinal => {
        assert(q.children.length == 1)
        assert(ordinal >= 0 && ordinal < q.children.head.output.length)
        q.children.head.output(ordinal)
      },
      throws = true)
  }

  /**
   * In many dialects of SQL it is valid to use ordinal positions in order/sort by and group by
   * clauses. This rule is to convert ordinal positions to the corresponding expressions in the
   * select list. This support is introduced in Spark 2.0.
   *
   * - When the sort references or group by expressions are not integer but foldable expressions,
   * just ignore them.
   * - When spark.sql.orderByOrdinal/spark.sql.groupByOrdinal is set to false, ignore the position
   * numbers too.
   *
   * Before the release of Spark 2.0, the literals in order/sort by and group by clauses
   * have no effect on the results.
   */
  object ResolveOrdinalInOrderByAndGroupBy extends Rule[LogicalPlan] {
    def apply(plan: LogicalPlan): LogicalPlan = plan.resolveOperatorsUp {
      case p if !p.childrenResolved => p
      // Replace the index with the related attribute for ORDER BY,
      // which is a 1-base position of the projection list.
      case Sort(orders, global, child)
        if orders.exists(_.child.isInstanceOf[UnresolvedOrdinal]) =>
        val newOrders = orders map {
          case s @ SortOrder(UnresolvedOrdinal(index), direction, nullOrdering, _) =>
            if (index > 0 && index <= child.output.size) {
              SortOrder(child.output(index - 1), direction, nullOrdering, Seq.empty)
            } else {
              throw QueryCompilationErrors.orderByPositionRangeError(index, child.output.size, s)
            }
          case o => o
        }
        Sort(newOrders, global, child)

      // Replace the index with the corresponding expression in aggregateExpressions. The index is
      // a 1-base position of aggregateExpressions, which is output columns (select expression)
      case Aggregate(groups, aggs, child) if aggs.forall(_.resolved) &&
        groups.exists(_.isInstanceOf[UnresolvedOrdinal]) =>
        val newGroups = groups.map {
          case u @ UnresolvedOrdinal(index) if index > 0 && index <= aggs.size =>
            aggs(index - 1)
          case ordinal @ UnresolvedOrdinal(index) =>
            throw QueryCompilationErrors.groupByPositionRangeError(index, aggs.size, ordinal)
          case o => o
        }
        Aggregate(newGroups, aggs, child)
    }
  }

  /**
   * Replace unresolved expressions in grouping keys with resolved ones in SELECT clauses.
   * This rule is expected to run after [[ResolveReferences]] applied.
   */
  object ResolveAggAliasInGroupBy extends Rule[LogicalPlan] {

    // This is a strict check though, we put this to apply the rule only if the expression is not
    // resolvable by child.
    private def notResolvableByChild(attrName: String, child: LogicalPlan): Boolean = {
      !child.output.exists(a => resolver(a.name, attrName))
    }

    private def mayResolveAttrByAggregateExprs(
        exprs: Seq[Expression], aggs: Seq[NamedExpression], child: LogicalPlan): Seq[Expression] = {
      exprs.map { _.transform {
        case u: UnresolvedAttribute if notResolvableByChild(u.name, child) =>
          aggs.find(ne => resolver(ne.name, u.name)).getOrElse(u)
      }}
    }

    override def apply(plan: LogicalPlan): LogicalPlan = plan.resolveOperatorsUp {
      case agg @ Aggregate(groups, aggs, child)
          if conf.groupByAliases && child.resolved && aggs.forall(_.resolved) &&
            groups.exists(!_.resolved) =>
        agg.copy(groupingExpressions = mayResolveAttrByAggregateExprs(groups, aggs, child))

      case gs @ GroupingSets(selectedGroups, groups, child, aggs)
          if conf.groupByAliases && child.resolved && aggs.forall(_.resolved) &&
            groups.exists(_.isInstanceOf[UnresolvedAttribute]) =>
        gs.copy(
          selectedGroupByExprs = selectedGroups.map(mayResolveAttrByAggregateExprs(_, aggs, child)),
          groupByExprs = mayResolveAttrByAggregateExprs(groups, aggs, child))
    }
  }

  /**
   * In many dialects of SQL it is valid to sort by attributes that are not present in the SELECT
   * clause.  This rule detects such queries and adds the required attributes to the original
   * projection, so that they will be available during sorting. Another projection is added to
   * remove these attributes after sorting.
   *
   * The HAVING clause could also used a grouping columns that is not presented in the SELECT.
   */
  object ResolveMissingReferences extends Rule[LogicalPlan] {
    def apply(plan: LogicalPlan): LogicalPlan = plan.resolveOperatorsUp {
      // Skip sort with aggregate. This will be handled in ResolveAggregateFunctions
      case sa @ Sort(_, _, child: Aggregate) => sa

      case s @ Sort(order, _, child)
          if (!s.resolved || s.missingInput.nonEmpty) && child.resolved =>
        val (newOrder, newChild) = resolveExprsAndAddMissingAttrs(order, child)
        val ordering = newOrder.map(_.asInstanceOf[SortOrder])
        if (child.output == newChild.output) {
          s.copy(order = ordering)
        } else {
          // Add missing attributes and then project them away.
          val newSort = s.copy(order = ordering, child = newChild)
          Project(child.output, newSort)
        }

      case f @ Filter(cond, child) if (!f.resolved || f.missingInput.nonEmpty) && child.resolved =>
        val (newCond, newChild) = resolveExprsAndAddMissingAttrs(Seq(cond), child)
        if (child.output == newChild.output) {
          f.copy(condition = newCond.head)
        } else {
          // Add missing attributes and then project them away.
          val newFilter = Filter(newCond.head, newChild)
          Project(child.output, newFilter)
        }
    }

    /**
     * This method tries to resolve expressions and find missing attributes recursively. Specially,
     * when the expressions used in `Sort` or `Filter` contain unresolved attributes or resolved
     * attributes which are missed from child output. This method tries to find the missing
     * attributes out and add into the projection.
     */
    private def resolveExprsAndAddMissingAttrs(
        exprs: Seq[Expression], plan: LogicalPlan): (Seq[Expression], LogicalPlan) = {
      // Missing attributes can be unresolved attributes or resolved attributes which are not in
      // the output attributes of the plan.
      if (exprs.forall(e => e.resolved && e.references.subsetOf(plan.outputSet))) {
        (exprs, plan)
      } else {
        plan match {
          case p: Project =>
            // Resolving expressions against current plan.
            val maybeResolvedExprs = exprs.map(resolveExpressionByPlanOutput(_, p))
            // Recursively resolving expressions on the child of current plan.
            val (newExprs, newChild) = resolveExprsAndAddMissingAttrs(maybeResolvedExprs, p.child)
            // If some attributes used by expressions are resolvable only on the rewritten child
            // plan, we need to add them into original projection.
            val missingAttrs = (AttributeSet(newExprs) -- p.outputSet).intersect(newChild.outputSet)
            (newExprs, Project(p.projectList ++ missingAttrs, newChild))

          case a @ Aggregate(groupExprs, aggExprs, child) =>
            val maybeResolvedExprs = exprs.map(resolveExpressionByPlanOutput(_, a))
            val (newExprs, newChild) = resolveExprsAndAddMissingAttrs(maybeResolvedExprs, child)
            val missingAttrs = (AttributeSet(newExprs) -- a.outputSet).intersect(newChild.outputSet)
            if (missingAttrs.forall(attr => groupExprs.exists(_.semanticEquals(attr)))) {
              // All the missing attributes are grouping expressions, valid case.
              (newExprs, a.copy(aggregateExpressions = aggExprs ++ missingAttrs, child = newChild))
            } else {
              // Need to add non-grouping attributes, invalid case.
              (exprs, a)
            }

          case g: Generate =>
            val maybeResolvedExprs = exprs.map(resolveExpressionByPlanOutput(_, g))
            val (newExprs, newChild) = resolveExprsAndAddMissingAttrs(maybeResolvedExprs, g.child)
            (newExprs, g.copy(unrequiredChildIndex = Nil, child = newChild))

          // For `Distinct` and `SubqueryAlias`, we can't recursively resolve and add attributes
          // via its children.
          case u: UnaryNode if !u.isInstanceOf[Distinct] && !u.isInstanceOf[SubqueryAlias] =>
            val maybeResolvedExprs = exprs.map(resolveExpressionByPlanOutput(_, u))
            val (newExprs, newChild) = resolveExprsAndAddMissingAttrs(maybeResolvedExprs, u.child)
            (newExprs, u.withNewChildren(Seq(newChild)))

          // For other operators, we can't recursively resolve and add attributes via its children.
          case other =>
            (exprs.map(resolveExpressionByPlanOutput(_, other)), other)
        }
      }
    }
  }

  /**
   * Checks whether a function identifier referenced by an [[UnresolvedFunction]] is defined in the
   * function registry. Note that this rule doesn't try to resolve the [[UnresolvedFunction]]. It
   * only performs simple existence check according to the function identifier to quickly identify
   * undefined functions without triggering relation resolution, which may incur potentially
   * expensive partition/schema discovery process in some cases.
   * In order to avoid duplicate external functions lookup, the external function identifier will
   * store in the local hash set externalFunctionNameSet.
   * @see [[ResolveFunctions]]
   * @see https://issues.apache.org/jira/browse/SPARK-19737
   */
  object LookupFunctions extends Rule[LogicalPlan] {
    override def apply(plan: LogicalPlan): LogicalPlan = {
      val externalFunctionNameSet = new mutable.HashSet[FunctionIdentifier]()
      plan.resolveExpressions {
        case f: UnresolvedFunction
          if externalFunctionNameSet.contains(normalizeFuncName(f.name)) => f
        case f: UnresolvedFunction if v1SessionCatalog.isRegisteredFunction(f.name) => f
        case f: UnresolvedFunction if v1SessionCatalog.isPersistentFunction(f.name) =>
          externalFunctionNameSet.add(normalizeFuncName(f.name))
          f
        case f: UnresolvedFunction =>
          withPosition(f) {
            throw new NoSuchFunctionException(
              f.name.database.getOrElse(v1SessionCatalog.getCurrentDatabase),
              f.name.funcName)
          }
      }
    }

    def normalizeFuncName(name: FunctionIdentifier): FunctionIdentifier = {
      val funcName = if (conf.caseSensitiveAnalysis) {
        name.funcName
      } else {
        name.funcName.toLowerCase(Locale.ROOT)
      }

      val databaseName = name.database match {
        case Some(a) => formatDatabaseName(a)
        case None => v1SessionCatalog.getCurrentDatabase
      }

      FunctionIdentifier(funcName, Some(databaseName))
    }

    protected def formatDatabaseName(name: String): String = {
      if (conf.caseSensitiveAnalysis) name else name.toLowerCase(Locale.ROOT)
    }
  }

  /**
   * Replaces [[UnresolvedFunc]]s with concrete [[LogicalPlan]]s.
   * Replaces [[UnresolvedFunction]]s with concrete [[Expression]]s.
   */
  object ResolveFunctions extends Rule[LogicalPlan] {
    val trimWarningEnabled = new AtomicBoolean(true)
    def apply(plan: LogicalPlan): LogicalPlan = plan.resolveOperatorsUp {
      // Resolve functions with concrete relations from v2 catalog.
      case UnresolvedFunc(multipartIdent) =>
        val funcIdent = parseSessionCatalogFunctionIdentifier(multipartIdent)
        ResolvedFunc(Identifier.of(funcIdent.database.toArray, funcIdent.funcName))

      case q: LogicalPlan =>
        q transformExpressions {
          case u if !u.childrenResolved => u // Skip until children are resolved.
          case u @ UnresolvedGenerator(name, children) =>
            withPosition(u) {
              v1SessionCatalog.lookupFunction(name, children) match {
                case generator: Generator => generator
                case other => throw QueryCompilationErrors.generatorNotExpectedError(
                  name, other.getClass.getCanonicalName)
              }
            }
          case u @ UnresolvedFunction(funcId, arguments, isDistinct, filter, ignoreNulls) =>
            withPosition(u) {
              v1SessionCatalog.lookupFunction(funcId, arguments) match {
                // AggregateWindowFunctions are AggregateFunctions that can only be evaluated within
                // the context of a Window clause. They do not need to be wrapped in an
                // AggregateExpression.
                case wf: AggregateWindowFunction =>
                  if (isDistinct) {
                    throw QueryCompilationErrors.functionWithUnsupportedSyntaxError(
                      wf.prettyName, "DISTINCT")
                  } else if (filter.isDefined) {
                    throw QueryCompilationErrors.functionWithUnsupportedSyntaxError(
                      wf.prettyName, "FILTER clause")
                  } else if (ignoreNulls) {
                    wf match {
                      case nthValue: NthValue =>
                        nthValue.copy(ignoreNulls = ignoreNulls)
                      case _ =>
                        throw QueryCompilationErrors.functionWithUnsupportedSyntaxError(
                          wf.prettyName, "IGNORE NULLS")
                    }
                  } else {
                    wf
                  }
                case owf: FrameLessOffsetWindowFunction =>
                  if (isDistinct) {
                    throw QueryCompilationErrors.functionWithUnsupportedSyntaxError(
                      owf.prettyName, "DISTINCT")
                  } else if (filter.isDefined) {
                    throw QueryCompilationErrors.functionWithUnsupportedSyntaxError(
                      owf.prettyName, "FILTER clause")
                  } else if (ignoreNulls) {
                    owf match {
                      case lead: Lead =>
                        lead.copy(ignoreNulls = ignoreNulls)
                      case lag: Lag =>
                        lag.copy(ignoreNulls = ignoreNulls)
                    }
                  } else {
                    owf
                  }
                // We get an aggregate function, we need to wrap it in an AggregateExpression.
                case agg: AggregateFunction =>
                  if (filter.isDefined && !filter.get.deterministic) {
                    throw QueryCompilationErrors.nonDeterministicFilterInAggregateError
                  }
                  if (ignoreNulls) {
                    val aggFunc = agg match {
                      case first: First => first.copy(ignoreNulls = ignoreNulls)
                      case last: Last => last.copy(ignoreNulls = ignoreNulls)
                      case _ =>
                        throw QueryCompilationErrors.functionWithUnsupportedSyntaxError(
                          agg.prettyName, "IGNORE NULLS")
                    }
                    AggregateExpression(aggFunc, Complete, isDistinct, filter)
                  } else {
                    AggregateExpression(agg, Complete, isDistinct, filter)
                  }
                // This function is not an aggregate function, just return the resolved one.
                case other if isDistinct =>
                  throw QueryCompilationErrors.functionWithUnsupportedSyntaxError(
                    other.prettyName, "DISTINCT")
                case other if filter.isDefined =>
                  throw QueryCompilationErrors.functionWithUnsupportedSyntaxError(
                    other.prettyName, "FILTER clause")
                case other if ignoreNulls =>
                  throw QueryCompilationErrors.functionWithUnsupportedSyntaxError(
                    other.prettyName, "IGNORE NULLS")
                case e: String2TrimExpression if arguments.size == 2 =>
                  if (trimWarningEnabled.get) {
                    log.warn("Two-parameter TRIM/LTRIM/RTRIM function signatures are deprecated." +
                      " Use SQL syntax `TRIM((BOTH | LEADING | TRAILING)? trimStr FROM str)`" +
                      " instead.")
                    trimWarningEnabled.set(false)
                  }
                  e
                case other =>
                  other
              }
            }
        }
    }
  }

  /**
   * This rule resolves and rewrites subqueries inside expressions.
   *
   * Note: CTEs are handled in CTESubstitution.
   */
  object ResolveSubquery extends Rule[LogicalPlan] with PredicateHelper {
    /**
     * Resolve the correlated expressions in a subquery by using the an outer plans' references. All
     * resolved outer references are wrapped in an [[OuterReference]]
     */
    private def resolveOuterReferences(plan: LogicalPlan, outer: LogicalPlan): LogicalPlan = {
      plan resolveOperatorsDown {
        case q: LogicalPlan if q.childrenResolved && !q.resolved =>
          q transformExpressions {
            case u @ UnresolvedAttribute(nameParts) =>
              withPosition(u) {
                try {
                  outer.resolve(nameParts, resolver) match {
                    case Some(outerAttr) => OuterReference(outerAttr)
                    case None => u
                  }
                } catch {
                  case _: AnalysisException => u
                }
              }
          }
      }
    }

    /**
     * Resolves the subquery plan that is referenced in a subquery expression. The normal
     * attribute references are resolved using regular analyzer and the outer references are
     * resolved from the outer plans using the resolveOuterReferences method.
     *
     * Outer references from the correlated predicates are updated as children of
     * Subquery expression.
     */
    private def resolveSubQuery(
        e: SubqueryExpression,
        plans: Seq[LogicalPlan])(
        f: (LogicalPlan, Seq[Expression]) => SubqueryExpression): SubqueryExpression = {
      // Step 1: Resolve the outer expressions.
      var previous: LogicalPlan = null
      var current = e.plan
      do {
        // Try to resolve the subquery plan using the regular analyzer.
        previous = current
        current = executeSameContext(current)

        // Use the outer references to resolve the subquery plan if it isn't resolved yet.
        val i = plans.iterator
        val afterResolve = current
        while (!current.resolved && current.fastEquals(afterResolve) && i.hasNext) {
          current = resolveOuterReferences(current, i.next())
        }
      } while (!current.resolved && !current.fastEquals(previous))

      // Step 2: If the subquery plan is fully resolved, pull the outer references and record
      // them as children of SubqueryExpression.
      if (current.resolved) {
        // Record the outer references as children of subquery expression.
        f(current, SubExprUtils.getOuterReferences(current))
      } else {
        e.withNewPlan(current)
      }
    }

    /**
     * Resolves the subquery. Apart of resolving the subquery and outer references (if any)
     * in the subquery plan, the children of subquery expression are updated to record the
     * outer references. This is needed to make sure
     * (1) The column(s) referred from the outer query are not pruned from the plan during
     *     optimization.
     * (2) Any aggregate expression(s) that reference outer attributes are pushed down to
     *     outer plan to get evaluated.
     */
    private def resolveSubQueries(plan: LogicalPlan, plans: Seq[LogicalPlan]): LogicalPlan = {
      plan transformExpressions {
        case s @ ScalarSubquery(sub, _, exprId) if !sub.resolved =>
          resolveSubQuery(s, plans)(ScalarSubquery(_, _, exprId))
        case e @ Exists(sub, _, exprId) if !sub.resolved =>
          resolveSubQuery(e, plans)(Exists(_, _, exprId))
        case InSubquery(values, l @ ListQuery(_, _, exprId, _))
            if values.forall(_.resolved) && !l.resolved =>
          val expr = resolveSubQuery(l, plans)((plan, exprs) => {
            ListQuery(plan, exprs, exprId, plan.output)
          })
          InSubquery(values, expr.asInstanceOf[ListQuery])
      }
    }

    /**
     * Resolve and rewrite all subqueries in an operator tree..
     */
    def apply(plan: LogicalPlan): LogicalPlan = plan.resolveOperatorsUp {
      // In case of HAVING (a filter after an aggregate) we use both the aggregate and
      // its child for resolution.
      case f @ Filter(_, a: Aggregate) if f.childrenResolved =>
        resolveSubQueries(f, Seq(a, a.child))
      // Only a few unary nodes (Project/Filter/Aggregate) can contain subqueries.
      case q: UnaryNode if q.childrenResolved =>
        resolveSubQueries(q, q.children)
      case j: Join if j.childrenResolved =>
        resolveSubQueries(j, Seq(j, j.left, j.right))
      case s: SupportsSubquery if s.childrenResolved =>
        resolveSubQueries(s, s.children)
    }
  }

  /**
   * Replaces unresolved column aliases for a subquery with projections.
   */
  object ResolveSubqueryColumnAliases extends Rule[LogicalPlan] {

     def apply(plan: LogicalPlan): LogicalPlan = plan.resolveOperatorsUp {
      case u @ UnresolvedSubqueryColumnAliases(columnNames, child) if child.resolved =>
        // Resolves output attributes if a query has alias names in its subquery:
        // e.g., SELECT * FROM (SELECT 1 AS a, 1 AS b) t(col1, col2)
        val outputAttrs = child.output
        // Checks if the number of the aliases equals to the number of output columns
        // in the subquery.
        if (columnNames.size != outputAttrs.size) {
          throw QueryCompilationErrors.aliasNumberNotMatchColumnNumberError(
            columnNames.size, outputAttrs.size, u)
        }
        val aliases = outputAttrs.zip(columnNames).map { case (attr, aliasName) =>
          Alias(attr, aliasName)()
        }
        Project(aliases, child)
    }
  }

  /**
   * Turns projections that contain aggregate expressions into aggregations.
   */
  object GlobalAggregates extends Rule[LogicalPlan] {
    def apply(plan: LogicalPlan): LogicalPlan = plan.resolveOperators {
      case Project(projectList, child) if containsAggregates(projectList) =>
        Aggregate(Nil, projectList, child)
    }

    def containsAggregates(exprs: Seq[Expression]): Boolean = {
      // Collect all Windowed Aggregate Expressions.
      val windowedAggExprs: Set[Expression] = exprs.flatMap { expr =>
        expr.collect {
          case WindowExpression(ae: AggregateExpression, _) => ae
          case WindowExpression(e: PythonUDF, _) if PythonUDF.isGroupedAggPandasUDF(e) => e
        }
      }.toSet

      // Find the first Aggregate Expression that is not Windowed.
      exprs.exists(_.collectFirst {
        case ae: AggregateExpression if !windowedAggExprs.contains(ae) => ae
        case e: PythonUDF if PythonUDF.isGroupedAggPandasUDF(e) &&
          !windowedAggExprs.contains(e) => e
      }.isDefined)
    }
  }

  /**
   * This rule finds aggregate expressions that are not in an aggregate operator.  For example,
   * those in a HAVING clause or ORDER BY clause.  These expressions are pushed down to the
   * underlying aggregate operator and then projected away after the original operator.
   */
  object ResolveAggregateFunctions extends Rule[LogicalPlan] with AliasHelper {
    def apply(plan: LogicalPlan): LogicalPlan = plan.resolveOperatorsUp {
      // Resolve aggregate with having clause to Filter(..., Aggregate()). Note, to avoid wrongly
      // resolve the having condition expression, here we skip resolving it in ResolveReferences
      // and transform it to Filter after aggregate is resolved. See more details in SPARK-31519.
      case UnresolvedHaving(cond, agg: Aggregate) if agg.resolved =>
        resolveHaving(Filter(cond, agg), agg)

      case f @ Filter(_, agg: Aggregate) if agg.resolved =>
        resolveHaving(f, agg)

      case sort @ Sort(sortOrder, global, aggregate: Aggregate) if aggregate.resolved =>

        // Try resolving the ordering as though it is in the aggregate clause.
        try {
          // If a sort order is unresolved, containing references not in aggregate, or containing
          // `AggregateExpression`, we need to push down it to the underlying aggregate operator.
          val unresolvedSortOrders = sortOrder.filter { s =>
            !s.resolved || !s.references.subsetOf(aggregate.outputSet) || containsAggregate(s)
          }
          val aliasedOrdering = unresolvedSortOrders.map(o => Alias(o.child, "aggOrder")())

          val aggregateWithExtraOrdering = aggregate.copy(
            aggregateExpressions = aggregate.aggregateExpressions ++ aliasedOrdering)

          val resolvedAggregate: Aggregate =
            executeSameContext(aggregateWithExtraOrdering).asInstanceOf[Aggregate]

          val (reResolvedAggExprs, resolvedAliasedOrdering) =
            resolvedAggregate.aggregateExpressions.splitAt(aggregate.aggregateExpressions.length)

          // If we pass the analysis check, then the ordering expressions should only reference to
          // aggregate expressions or grouping expressions, and it's safe to push them down to
          // Aggregate.
          checkAnalysis(resolvedAggregate)

          val originalAggExprs = aggregate.aggregateExpressions.map(trimNonTopLevelAliases)

          // If the ordering expression is same with original aggregate expression, we don't need
          // to push down this ordering expression and can reference the original aggregate
          // expression instead.
          val needsPushDown = ArrayBuffer.empty[NamedExpression]
          val orderToAlias = unresolvedSortOrders.zip(aliasedOrdering)
          val evaluatedOrderings =
            resolvedAliasedOrdering.asInstanceOf[Seq[Alias]].zip(orderToAlias).map {
              case (evaluated, (order, aliasOrder)) =>
                val index = reResolvedAggExprs.indexWhere {
                  case Alias(child, _) => child semanticEquals evaluated.child
                  case other => other semanticEquals evaluated.child
                }

                if (index == -1) {
                  if (hasCharVarchar(evaluated)) {
                    needsPushDown += aliasOrder
                    order.copy(child = aliasOrder)
                  } else {
                    needsPushDown += evaluated
                    order.copy(child = evaluated.toAttribute)
                  }
                } else {
                  order.copy(child = originalAggExprs(index).toAttribute)
                }
          }

          val sortOrdersMap = unresolvedSortOrders
            .map(new TreeNodeRef(_))
            .zip(evaluatedOrderings)
            .toMap
          val finalSortOrders = sortOrder.map(s => sortOrdersMap.getOrElse(new TreeNodeRef(s), s))

          // Since we don't rely on sort.resolved as the stop condition for this rule,
          // we need to check this and prevent applying this rule multiple times
          if (sortOrder == finalSortOrders) {
            sort
          } else {
            Project(aggregate.output,
              Sort(finalSortOrders, global,
                aggregate.copy(aggregateExpressions = originalAggExprs ++ needsPushDown)))
          }
        } catch {
          // Attempting to resolve in the aggregate can result in ambiguity.  When this happens,
          // just return the original plan.
          case ae: AnalysisException => sort
        }
    }

    def hasCharVarchar(expr: Alias): Boolean = {
      expr.find {
        case ne: NamedExpression => CharVarcharUtils.getRawType(ne.metadata).nonEmpty
        case _ => false
      }.nonEmpty
    }

    def containsAggregate(condition: Expression): Boolean = {
      condition.find(_.isInstanceOf[AggregateExpression]).isDefined
    }

    def resolveFilterCondInAggregate(
        filterCond: Expression, agg: Aggregate): Option[(Seq[NamedExpression], Expression)] = {
      try {
        val aggregatedCondition =
          Aggregate(
            agg.groupingExpressions,
            Alias(filterCond, "havingCondition")() :: Nil,
            agg.child)
        val resolvedOperator = executeSameContext(aggregatedCondition)
        def resolvedAggregateFilter =
          resolvedOperator
            .asInstanceOf[Aggregate]
            .aggregateExpressions.head

        // If resolution was successful and we see the filter has an aggregate in it, add it to
        // the original aggregate operator.
        if (resolvedOperator.resolved) {
          // Try to replace all aggregate expressions in the filter by an alias.
          val aggregateExpressions = ArrayBuffer.empty[NamedExpression]
          val transformedAggregateFilter = resolvedAggregateFilter.transform {
            case ae: AggregateExpression =>
              val alias = Alias(ae, ae.toString)()
              aggregateExpressions += alias
              alias.toAttribute
            // Grouping functions are handled in the rule [[ResolveGroupingAnalytics]].
            case e: Expression if agg.groupingExpressions.exists(_.semanticEquals(e)) &&
                !ResolveGroupingAnalytics.hasGroupingFunction(e) &&
                !agg.output.exists(_.semanticEquals(e)) =>
              e match {
                case ne: NamedExpression =>
                  aggregateExpressions += ne
                  ne.toAttribute
                case _ =>
                  val alias = Alias(e, e.toString)()
                  aggregateExpressions += alias
                  alias.toAttribute
              }
          }
          if (aggregateExpressions.nonEmpty) {
            Some(aggregateExpressions.toSeq, transformedAggregateFilter)
          } else {
            None
          }
        } else {
          None
        }
      } catch {
        // Attempting to resolve in the aggregate can result in ambiguity. When this happens,
        // just return None and the caller side will return the original plan.
        case ae: AnalysisException => None
      }
    }

    def resolveHaving(filter: Filter, agg: Aggregate): LogicalPlan = {
      // Try resolving the condition of the filter as though it is in the aggregate clause
      val resolvedInfo = resolveFilterCondInAggregate(filter.condition, agg)

      // Push the aggregate expressions into the aggregate (if any).
      if (resolvedInfo.nonEmpty) {
        val (aggregateExpressions, resolvedHavingCond) = resolvedInfo.get
        Project(agg.output,
          Filter(resolvedHavingCond,
            agg.copy(aggregateExpressions = agg.aggregateExpressions ++ aggregateExpressions)))
      } else {
        filter
      }
    }
  }

  /**
   * Extracts [[Generator]] from the projectList of a [[Project]] operator and creates [[Generate]]
   * operator under [[Project]].
   *
   * This rule will throw [[AnalysisException]] for following cases:
   * 1. [[Generator]] is nested in expressions, e.g. `SELECT explode(list) + 1 FROM tbl`
   * 2. more than one [[Generator]] is found in projectList,
   *    e.g. `SELECT explode(list), explode(list) FROM tbl`
   * 3. [[Generator]] is found in other operators that are not [[Project]] or [[Generate]],
   *    e.g. `SELECT * FROM tbl SORT BY explode(list)`
   */
  object ExtractGenerator extends Rule[LogicalPlan] {
    private def hasGenerator(expr: Expression): Boolean = {
      expr.find(_.isInstanceOf[Generator]).isDefined
    }

    private def hasNestedGenerator(expr: NamedExpression): Boolean = {
      def hasInnerGenerator(g: Generator): Boolean = g match {
        // Since `GeneratorOuter` is just a wrapper of generators, we skip it here
        case go: GeneratorOuter =>
          hasInnerGenerator(go.child)
        case _ =>
          g.children.exists { _.find {
            case _: Generator => true
            case _ => false
          }.isDefined }
      }
      trimNonTopLevelAliases(expr) match {
        case UnresolvedAlias(g: Generator, _) => hasInnerGenerator(g)
        case Alias(g: Generator, _) => hasInnerGenerator(g)
        case MultiAlias(g: Generator, _) => hasInnerGenerator(g)
        case other => hasGenerator(other)
      }
    }

    private def hasAggFunctionInGenerator(ne: Seq[NamedExpression]): Boolean = {
      ne.exists(_.find {
        case g: Generator =>
          g.children.exists(_.find(_.isInstanceOf[AggregateFunction]).isDefined)
        case _ =>
          false
      }.nonEmpty)
    }

    private def trimAlias(expr: NamedExpression): Expression = expr match {
      case UnresolvedAlias(child, _) => child
      case Alias(child, _) => child
      case MultiAlias(child, _) => child
      case _ => expr
    }

    private object AliasedGenerator {
      /**
       * Extracts a [[Generator]] expression, any names assigned by aliases to the outputs
       * and the outer flag. The outer flag is used when joining the generator output.
       * @param e the [[Expression]]
       * @return (the [[Generator]], seq of output names, outer flag)
       */
      def unapply(e: Expression): Option[(Generator, Seq[String], Boolean)] = e match {
        case Alias(GeneratorOuter(g: Generator), name) if g.resolved => Some((g, name :: Nil, true))
        case MultiAlias(GeneratorOuter(g: Generator), names) if g.resolved => Some((g, names, true))
        case Alias(g: Generator, name) if g.resolved => Some((g, name :: Nil, false))
        case MultiAlias(g: Generator, names) if g.resolved => Some((g, names, false))
        case _ => None
      }
    }

    def apply(plan: LogicalPlan): LogicalPlan = plan.resolveOperatorsUp {
      case Project(projectList, _) if projectList.exists(hasNestedGenerator) =>
        val nestedGenerator = projectList.find(hasNestedGenerator).get
        throw QueryCompilationErrors.nestedGeneratorError(trimAlias(nestedGenerator))

      case Project(projectList, _) if projectList.count(hasGenerator) > 1 =>
        val generators = projectList.filter(hasGenerator).map(trimAlias)
        throw QueryCompilationErrors.moreThanOneGeneratorError(generators, "select")

      case Aggregate(_, aggList, _) if aggList.exists(hasNestedGenerator) =>
        val nestedGenerator = aggList.find(hasNestedGenerator).get
        throw QueryCompilationErrors.nestedGeneratorError(trimAlias(nestedGenerator))

      case Aggregate(_, aggList, _) if aggList.count(hasGenerator) > 1 =>
        val generators = aggList.filter(hasGenerator).map(trimAlias)
        throw QueryCompilationErrors.moreThanOneGeneratorError(generators, "aggregate")

      case agg @ Aggregate(groupList, aggList, child) if aggList.forall {
          case AliasedGenerator(_, _, _) => true
          case other => other.resolved
        } && aggList.exists(hasGenerator) =>
        // If generator in the aggregate list was visited, set the boolean flag true.
        var generatorVisited = false

        val projectExprs = Array.ofDim[NamedExpression](aggList.length)
        val newAggList = aggList
          .map(trimNonTopLevelAliases)
          .zipWithIndex
          .flatMap {
            case (AliasedGenerator(generator, names, outer), idx) =>
              // It's a sanity check, this should not happen as the previous case will throw
              // exception earlier.
              assert(!generatorVisited, "More than one generator found in aggregate.")
              generatorVisited = true

              val newGenChildren: Seq[Expression] = generator.children.zipWithIndex.map {
                case (e, idx) => if (e.foldable) e else Alias(e, s"_gen_input_${idx}")()
              }
              val newGenerator = {
                val g = generator.withNewChildren(newGenChildren.map { e =>
                  if (e.foldable) e else e.asInstanceOf[Alias].toAttribute
                }).asInstanceOf[Generator]
                if (outer) GeneratorOuter(g) else g
              }
              val newAliasedGenerator = if (names.length == 1) {
                Alias(newGenerator, names(0))()
              } else {
                MultiAlias(newGenerator, names)
              }
              projectExprs(idx) = newAliasedGenerator
              newGenChildren.filter(!_.foldable).asInstanceOf[Seq[NamedExpression]]
            case (other, idx) =>
              projectExprs(idx) = other.toAttribute
              other :: Nil
          }

        val newAgg = Aggregate(groupList, newAggList, child)
        Project(projectExprs.toList, newAgg)

      case p @ Project(projectList, _) if hasAggFunctionInGenerator(projectList) =>
        // If a generator has any aggregate function, we need to apply the `GlobalAggregates` rule
        // first for replacing `Project` with `Aggregate`.
        p

      case p @ Project(projectList, child) =>
        val (resolvedGenerator, newProjectList) = projectList
          .map(trimNonTopLevelAliases)
          .foldLeft((None: Option[Generate], Nil: Seq[NamedExpression])) { (res, e) =>
            e match {
              case AliasedGenerator(generator, names, outer) if generator.childrenResolved =>
                // It's a sanity check, this should not happen as the previous case will throw
                // exception earlier.
                assert(res._1.isEmpty, "More than one generator found in SELECT.")

                val g = Generate(
                  generator,
                  unrequiredChildIndex = Nil,
                  outer = outer,
                  qualifier = None,
                  generatorOutput = ResolveGenerate.makeGeneratorOutput(generator, names),
                  child)

                (Some(g), res._2 ++ g.generatorOutput)
              case other =>
                (res._1, res._2 :+ other)
            }
          }

        if (resolvedGenerator.isDefined) {
          Project(newProjectList, resolvedGenerator.get)
        } else {
          p
        }

      case g: Generate => g

      case p if p.expressions.exists(hasGenerator) =>
        throw QueryCompilationErrors.generatorOutsideSelectError(p)
    }
  }

  /**
   * Rewrites table generating expressions that either need one or more of the following in order
   * to be resolved:
   *  - concrete attribute references for their output.
   *  - to be relocated from a SELECT clause (i.e. from  a [[Project]]) into a [[Generate]]).
   *
   * Names for the output [[Attribute]]s are extracted from [[Alias]] or [[MultiAlias]] expressions
   * that wrap the [[Generator]].
   */
  object ResolveGenerate extends Rule[LogicalPlan] {
    def apply(plan: LogicalPlan): LogicalPlan = plan.resolveOperatorsUp {
      case g: Generate if !g.child.resolved || !g.generator.resolved => g
      case g: Generate if !g.resolved =>
        g.copy(generatorOutput = makeGeneratorOutput(g.generator, g.generatorOutput.map(_.name)))
    }

    /**
     * Construct the output attributes for a [[Generator]], given a list of names.  If the list of
     * names is empty names are assigned from field names in generator.
     */
    private[analysis] def makeGeneratorOutput(
        generator: Generator,
        names: Seq[String]): Seq[Attribute] = {
      val elementAttrs = generator.elementSchema.toAttributes

      if (names.length == elementAttrs.length) {
        names.zip(elementAttrs).map {
          case (name, attr) => attr.withName(name)
        }
      } else if (names.isEmpty) {
        elementAttrs
      } else {
        throw QueryCompilationErrors.aliasesNumberNotMatchUDTFOutputError(
          elementAttrs.size, names.mkString(","))
      }
    }
  }

  /**
   * Extracts [[WindowExpression]]s from the projectList of a [[Project]] operator and
   * aggregateExpressions of an [[Aggregate]] operator and creates individual [[Window]]
   * operators for every distinct [[WindowSpecDefinition]].
   *
   * This rule handles three cases:
   *  - A [[Project]] having [[WindowExpression]]s in its projectList;
   *  - An [[Aggregate]] having [[WindowExpression]]s in its aggregateExpressions.
   *  - A [[Filter]]->[[Aggregate]] pattern representing GROUP BY with a HAVING
   *    clause and the [[Aggregate]] has [[WindowExpression]]s in its aggregateExpressions.
   * Note: If there is a GROUP BY clause in the query, aggregations and corresponding
   * filters (expressions in the HAVING clause) should be evaluated before any
   * [[WindowExpression]]. If a query has SELECT DISTINCT, the DISTINCT part should be
   * evaluated after all [[WindowExpression]]s.
   *
   * For every case, the transformation works as follows:
   * 1. For a list of [[Expression]]s (a projectList or an aggregateExpressions), partitions
   *    it two lists of [[Expression]]s, one for all [[WindowExpression]]s and another for
   *    all regular expressions.
   * 2. For all [[WindowExpression]]s, groups them based on their [[WindowSpecDefinition]]s
   *    and [[WindowFunctionType]]s.
   * 3. For every distinct [[WindowSpecDefinition]] and [[WindowFunctionType]], creates a
   *    [[Window]] operator and inserts it into the plan tree.
   */
  object ExtractWindowExpressions extends Rule[LogicalPlan] {
    type Spec = (Seq[Expression], Seq[SortOrder], WindowFunctionType)

    private def hasWindowFunction(exprs: Seq[Expression]): Boolean =
      exprs.exists(hasWindowFunction)

    private def hasWindowFunction(expr: Expression): Boolean = {
      expr.find {
        case window: WindowExpression => true
        case _ => false
      }.isDefined
    }

    /**
     * From a Seq of [[NamedExpression]]s, extract expressions containing window expressions and
     * other regular expressions that do not contain any window expression. For example, for
     * `col1, Sum(col2 + col3) OVER (PARTITION BY col4 ORDER BY col5)`, we will extract
     * `col1`, `col2 + col3`, `col4`, and `col5` out and replace their appearances in
     * the window expression as attribute references. So, the first returned value will be
     * `[Sum(_w0) OVER (PARTITION BY _w1 ORDER BY _w2)]` and the second returned value will be
     * [col1, col2 + col3 as _w0, col4 as _w1, col5 as _w2].
     *
     * @return (seq of expressions containing at least one window expression,
     *          seq of non-window expressions)
     */
    private def extract(
        expressions: Seq[NamedExpression]): (Seq[NamedExpression], Seq[NamedExpression]) = {
      // First, we partition the input expressions to two part. For the first part,
      // every expression in it contain at least one WindowExpression.
      // Expressions in the second part do not have any WindowExpression.
      val (expressionsWithWindowFunctions, regularExpressions) =
        expressions.partition(hasWindowFunction)

      // Then, we need to extract those regular expressions used in the WindowExpression.
      // For example, when we have col1 - Sum(col2 + col3) OVER (PARTITION BY col4 ORDER BY col5),
      // we need to make sure that col1 to col5 are all projected from the child of the Window
      // operator.
      val extractedExprBuffer = new ArrayBuffer[NamedExpression]()
      def extractExpr(expr: Expression): Expression = expr match {
        case ne: NamedExpression =>
          // If a named expression is not in regularExpressions, add it to
          // extractedExprBuffer and replace it with an AttributeReference.
          val missingExpr =
            AttributeSet(Seq(expr)) -- (regularExpressions ++ extractedExprBuffer)
          if (missingExpr.nonEmpty) {
            extractedExprBuffer += ne
          }
          // alias will be cleaned in the rule CleanupAliases
          ne
        case e: Expression if e.foldable =>
          e // No need to create an attribute reference if it will be evaluated as a Literal.
        case e: Expression =>
          // For other expressions, we extract it and replace it with an AttributeReference (with
          // an internal column name, e.g. "_w0").
          val withName = Alias(e, s"_w${extractedExprBuffer.length}")()
          extractedExprBuffer += withName
          withName.toAttribute
      }

      // Now, we extract regular expressions from expressionsWithWindowFunctions
      // by using extractExpr.
      val seenWindowAggregates = new ArrayBuffer[AggregateExpression]
      val newExpressionsWithWindowFunctions = expressionsWithWindowFunctions.map {
        _.transform {
          // Extracts children expressions of a WindowFunction (input parameters of
          // a WindowFunction).
          case wf: WindowFunction =>
            val newChildren = wf.children.map(extractExpr)
            wf.withNewChildren(newChildren)

          // Extracts expressions from the partition spec and order spec.
          case wsc @ WindowSpecDefinition(partitionSpec, orderSpec, _) =>
            val newPartitionSpec = partitionSpec.map(extractExpr)
            val newOrderSpec = orderSpec.map { so =>
              val newChild = extractExpr(so.child)
              so.copy(child = newChild)
            }
            wsc.copy(partitionSpec = newPartitionSpec, orderSpec = newOrderSpec)

          case WindowExpression(ae: AggregateExpression, _) if ae.filter.isDefined =>
            throw QueryCompilationErrors.windowAggregateFunctionWithFilterNotSupportedError

          // Extract Windowed AggregateExpression
          case we @ WindowExpression(
              ae @ AggregateExpression(function, _, _, _, _),
              spec: WindowSpecDefinition) =>
            val newChildren = function.children.map(extractExpr)
            val newFunction = function.withNewChildren(newChildren).asInstanceOf[AggregateFunction]
            val newAgg = ae.copy(aggregateFunction = newFunction)
            seenWindowAggregates += newAgg
            WindowExpression(newAgg, spec)

          case AggregateExpression(aggFunc, _, _, _, _) if hasWindowFunction(aggFunc.children) =>
            throw QueryCompilationErrors.windowFunctionInsideAggregateFunctionNotAllowedError

          // Extracts AggregateExpression. For example, for SUM(x) - Sum(y) OVER (...),
          // we need to extract SUM(x).
          case agg: AggregateExpression if !seenWindowAggregates.contains(agg) =>
            val withName = Alias(agg, s"_w${extractedExprBuffer.length}")()
            extractedExprBuffer += withName
            withName.toAttribute

          // Extracts other attributes
          case attr: Attribute => extractExpr(attr)

        }.asInstanceOf[NamedExpression]
      }

      (newExpressionsWithWindowFunctions, regularExpressions ++ extractedExprBuffer)
    } // end of extract

    /**
     * Adds operators for Window Expressions. Every Window operator handles a single Window Spec.
     */
    private def addWindow(
        expressionsWithWindowFunctions: Seq[NamedExpression],
        child: LogicalPlan): LogicalPlan = {
      // First, we need to extract all WindowExpressions from expressionsWithWindowFunctions
      // and put those extracted WindowExpressions to extractedWindowExprBuffer.
      // This step is needed because it is possible that an expression contains multiple
      // WindowExpressions with different Window Specs.
      // After extracting WindowExpressions, we need to construct a project list to generate
      // expressionsWithWindowFunctions based on extractedWindowExprBuffer.
      // For example, for "sum(a) over (...) / sum(b) over (...)", we will first extract
      // "sum(a) over (...)" and "sum(b) over (...)" out, and assign "_we0" as the alias to
      // "sum(a) over (...)" and "_we1" as the alias to "sum(b) over (...)".
      // Then, the projectList will be [_we0/_we1].
      val extractedWindowExprBuffer = new ArrayBuffer[NamedExpression]()
      val newExpressionsWithWindowFunctions = expressionsWithWindowFunctions.map {
        // We need to use transformDown because we want to trigger
        // "case alias @ Alias(window: WindowExpression, _)" first.
        _.transformDown {
          case alias @ Alias(window: WindowExpression, _) =>
            // If a WindowExpression has an assigned alias, just use it.
            extractedWindowExprBuffer += alias
            alias.toAttribute
          case window: WindowExpression =>
            // If there is no alias assigned to the WindowExpressions. We create an
            // internal column.
            val withName = Alias(window, s"_we${extractedWindowExprBuffer.length}")()
            extractedWindowExprBuffer += withName
            withName.toAttribute
        }.asInstanceOf[NamedExpression]
      }

      // SPARK-32616: Use a linked hash map to maintains the insertion order of the Window
      // operators, so the query with multiple Window operators can have the determined plan.
      val groupedWindowExpressions = mutable.LinkedHashMap.empty[Spec, ArrayBuffer[NamedExpression]]
      // Second, we group extractedWindowExprBuffer based on their Partition and Order Specs.
      extractedWindowExprBuffer.foreach { expr =>
        val distinctWindowSpec = expr.collect {
          case window: WindowExpression => window.windowSpec
        }.distinct

        // We do a final check and see if we only have a single Window Spec defined in an
        // expressions.
        if (distinctWindowSpec.isEmpty) {
          throw QueryCompilationErrors.expressionWithoutWindowExpressionError(expr)
        } else if (distinctWindowSpec.length > 1) {
          // newExpressionsWithWindowFunctions only have expressions with a single
          // WindowExpression. If we reach here, we have a bug.
          throw QueryCompilationErrors.expressionWithMultiWindowExpressionsError(
            expr, distinctWindowSpec)
        } else {
          val spec = distinctWindowSpec.head
          val specKey = (spec.partitionSpec, spec.orderSpec, WindowFunctionType.functionType(expr))
          val windowExprs = groupedWindowExpressions
            .getOrElseUpdate(specKey, new ArrayBuffer[NamedExpression])
          windowExprs += expr
        }
      }

      // Third, we aggregate them by adding each Window operator for each Window Spec and then
      // setting this to the child of the next Window operator.
      val windowOps =
        groupedWindowExpressions.foldLeft(child) {
          case (last, ((partitionSpec, orderSpec, _), windowExpressions)) =>
            Window(windowExpressions.toSeq, partitionSpec, orderSpec, last)
        }

      // Finally, we create a Project to output windowOps's output
      // newExpressionsWithWindowFunctions.
      Project(windowOps.output ++ newExpressionsWithWindowFunctions, windowOps)
    } // end of addWindow

    // We have to use transformDown at here to make sure the rule of
    // "Aggregate with Having clause" will be triggered.
    def apply(plan: LogicalPlan): LogicalPlan = plan resolveOperatorsDown {

      case Filter(condition, _) if hasWindowFunction(condition) =>
        throw QueryCompilationErrors.windowFunctionNotAllowedError("WHERE")

      case UnresolvedHaving(condition, _) if hasWindowFunction(condition) =>
        throw QueryCompilationErrors.windowFunctionNotAllowedError("HAVING")

      // Aggregate with Having clause. This rule works with an unresolved Aggregate because
      // a resolved Aggregate will not have Window Functions.
      case f @ UnresolvedHaving(condition, a @ Aggregate(groupingExprs, aggregateExprs, child))
        if child.resolved &&
          hasWindowFunction(aggregateExprs) &&
          a.expressions.forall(_.resolved) =>
        val (windowExpressions, aggregateExpressions) = extract(aggregateExprs)
        // Create an Aggregate operator to evaluate aggregation functions.
        val withAggregate = Aggregate(groupingExprs, aggregateExpressions, child)
        // Add a Filter operator for conditions in the Having clause.
        val withFilter = Filter(condition, withAggregate)
        val withWindow = addWindow(windowExpressions, withFilter)

        // Finally, generate output columns according to the original projectList.
        val finalProjectList = aggregateExprs.map(_.toAttribute)
        Project(finalProjectList, withWindow)

      case p: LogicalPlan if !p.childrenResolved => p

      // Aggregate without Having clause.
      case a @ Aggregate(groupingExprs, aggregateExprs, child)
        if hasWindowFunction(aggregateExprs) &&
          a.expressions.forall(_.resolved) =>
        val (windowExpressions, aggregateExpressions) = extract(aggregateExprs)
        // Create an Aggregate operator to evaluate aggregation functions.
        val withAggregate = Aggregate(groupingExprs, aggregateExpressions, child)
        // Add Window operators.
        val withWindow = addWindow(windowExpressions, withAggregate)

        // Finally, generate output columns according to the original projectList.
        val finalProjectList = aggregateExprs.map(_.toAttribute)
        Project(finalProjectList, withWindow)

      // We only extract Window Expressions after all expressions of the Project
      // have been resolved.
      case p @ Project(projectList, child)
        if hasWindowFunction(projectList) && !p.expressions.exists(!_.resolved) =>
        val (windowExpressions, regularExpressions) = extract(projectList)
        // We add a project to get all needed expressions for window expressions from the child
        // of the original Project operator.
        val withProject = Project(regularExpressions, child)
        // Add Window operators.
        val withWindow = addWindow(windowExpressions, withProject)

        // Finally, generate output columns according to the original projectList.
        val finalProjectList = projectList.map(_.toAttribute)
        Project(finalProjectList, withWindow)
    }
  }

  /**
   * Pulls out nondeterministic expressions from LogicalPlan which is not Project or Filter,
   * put them into an inner Project and finally project them away at the outer Project.
   */
  object PullOutNondeterministic extends Rule[LogicalPlan] {
    override def apply(plan: LogicalPlan): LogicalPlan = plan.resolveOperatorsUp {
      case p if !p.resolved => p // Skip unresolved nodes.
      case p: Project => p
      case f: Filter => f

      case a: Aggregate if a.groupingExpressions.exists(!_.deterministic) =>
        val nondeterToAttr = getNondeterToAttr(a.groupingExpressions)
        val newChild = Project(a.child.output ++ nondeterToAttr.values, a.child)
        a.transformExpressions { case e =>
          nondeterToAttr.get(e).map(_.toAttribute).getOrElse(e)
        }.copy(child = newChild)

      // Don't touch collect metrics. Top-level metrics are not supported (check analysis will fail)
      // and we want to retain them inside the aggregate functions.
      case m: CollectMetrics => m

      // todo: It's hard to write a general rule to pull out nondeterministic expressions
      // from LogicalPlan, currently we only do it for UnaryNode which has same output
      // schema with its child.
      case p: UnaryNode if p.output == p.child.output && p.expressions.exists(!_.deterministic) =>
        val nondeterToAttr = getNondeterToAttr(p.expressions)
        val newPlan = p.transformExpressions { case e =>
          nondeterToAttr.get(e).map(_.toAttribute).getOrElse(e)
        }
        val newChild = Project(p.child.output ++ nondeterToAttr.values, p.child)
        Project(p.output, newPlan.withNewChildren(newChild :: Nil))
    }

    private def getNondeterToAttr(exprs: Seq[Expression]): Map[Expression, NamedExpression] = {
      exprs.filterNot(_.deterministic).flatMap { expr =>
        val leafNondeterministic = expr.collect {
          case n: Nondeterministic => n
          case udf: UserDefinedExpression if !udf.deterministic => udf
        }
        leafNondeterministic.distinct.map { e =>
          val ne = e match {
            case n: NamedExpression => n
            case _ => Alias(e, "_nondeterministic")()
          }
          e -> ne
        }
      }.toMap
    }
  }

  /**
   * Set the seed for random number generation.
   */
  object ResolveRandomSeed extends Rule[LogicalPlan] {
    private lazy val random = new Random()

    override def apply(plan: LogicalPlan): LogicalPlan = plan.resolveOperatorsUp {
      case p if p.resolved => p
      case p => p transformExpressionsUp {
        case e: ExpressionWithRandomSeed if e.seedExpression == UnresolvedSeed =>
          e.withNewSeed(random.nextLong())
      }
    }
  }

  /**
   * Correctly handle null primitive inputs for UDF by adding extra [[If]] expression to do the
   * null check.  When user defines a UDF with primitive parameters, there is no way to tell if the
   * primitive parameter is null or not, so here we assume the primitive input is null-propagatable
   * and we should return null if the input is null.
   */
  object HandleNullInputsForUDF extends Rule[LogicalPlan] {
    override def apply(plan: LogicalPlan): LogicalPlan = plan.resolveOperatorsUp {
      case p if !p.resolved => p // Skip unresolved nodes.

      case p => p transformExpressionsUp {

        case udf: ScalaUDF if udf.inputPrimitives.contains(true) =>
          // Otherwise, add special handling of null for fields that can't accept null.
          // The result of operations like this, when passed null, is generally to return null.
          assert(udf.inputPrimitives.length == udf.children.length)

          val inputPrimitivesPair = udf.inputPrimitives.zip(udf.children)
          val inputNullCheck = inputPrimitivesPair.collect {
            case (isPrimitive, input) if isPrimitive && input.nullable =>
              IsNull(input)
          }.reduceLeftOption[Expression](Or)

          if (inputNullCheck.isDefined) {
            // Once we add an `If` check above the udf, it is safe to mark those checked inputs
            // as null-safe (i.e., wrap with `KnownNotNull`), because the null-returning
            // branch of `If` will be called if any of these checked inputs is null. Thus we can
            // prevent this rule from being applied repeatedly.
            val newInputs = inputPrimitivesPair.map {
              case (isPrimitive, input) =>
                if (isPrimitive && input.nullable) {
                  KnownNotNull(input)
                } else {
                  input
                }
            }
            val newUDF = udf.copy(children = newInputs)
            If(inputNullCheck.get, Literal.create(null, udf.dataType), newUDF)
          } else {
            udf
          }
      }
    }
  }

  /**
   * Resolve the encoders for the UDF by explicitly given the attributes. We give the
   * attributes explicitly in order to handle the case where the data type of the input
   * value is not the same with the internal schema of the encoder, which could cause
   * data loss. For example, the encoder should not cast the input value to Decimal(38, 18)
   * if the actual data type is Decimal(30, 0).
   *
   * The resolved encoders then will be used to deserialize the internal row to Scala value.
   */
  object ResolveEncodersInUDF extends Rule[LogicalPlan] {
    override def apply(plan: LogicalPlan): LogicalPlan = plan.resolveOperatorsUp {
      case p if !p.resolved => p // Skip unresolved nodes.

      case p => p transformExpressionsUp {

        case udf: ScalaUDF if udf.inputEncoders.nonEmpty =>
          val boundEncoders = udf.inputEncoders.zipWithIndex.map { case (encOpt, i) =>
            val dataType = udf.children(i).dataType
            encOpt.map { enc =>
              val attrs = if (enc.isSerializedAsStructForTopLevel) {
                dataType.asInstanceOf[StructType].toAttributes
              } else {
                // the field name doesn't matter here, so we use
                // a simple literal to avoid any overhead
                new StructType().add("input", dataType).toAttributes
              }
              enc.resolveAndBind(attrs)
            }
          }
          udf.copy(inputEncoders = boundEncoders)
      }
    }
  }

  /**
   * Check and add proper window frames for all window functions.
   */
  object ResolveWindowFrame extends Rule[LogicalPlan] {
    def apply(plan: LogicalPlan): LogicalPlan = plan resolveExpressions {
      case WindowExpression(wf: FrameLessOffsetWindowFunction,
        WindowSpecDefinition(_, _, f: SpecifiedWindowFrame)) if wf.frame != f =>
        throw QueryCompilationErrors.cannotSpecifyWindowFrameError(wf.prettyName)
      case WindowExpression(wf: WindowFunction, WindowSpecDefinition(_, _, f: SpecifiedWindowFrame))
          if wf.frame != UnspecifiedFrame && wf.frame != f =>
        throw QueryCompilationErrors.windowFrameNotMatchRequiredFrameError(f, wf.frame)
      case WindowExpression(wf: WindowFunction, s @ WindowSpecDefinition(_, _, UnspecifiedFrame))
          if wf.frame != UnspecifiedFrame =>
        WindowExpression(wf, s.copy(frameSpecification = wf.frame))
      case we @ WindowExpression(e, s @ WindowSpecDefinition(_, o, UnspecifiedFrame))
          if e.resolved =>
        val frame = if (o.nonEmpty) {
          SpecifiedWindowFrame(RangeFrame, UnboundedPreceding, CurrentRow)
        } else {
          SpecifiedWindowFrame(RowFrame, UnboundedPreceding, UnboundedFollowing)
        }
        we.copy(windowSpec = s.copy(frameSpecification = frame))
    }
  }

  /**
   * Check and add order to [[AggregateWindowFunction]]s.
   */
  object ResolveWindowOrder extends Rule[LogicalPlan] {
    def apply(plan: LogicalPlan): LogicalPlan = plan resolveExpressions {
      case WindowExpression(wf: WindowFunction, spec) if spec.orderSpec.isEmpty =>
        throw QueryCompilationErrors.windowFunctionWithWindowFrameNotOrderedError(wf)
      case WindowExpression(rank: RankLike, spec) if spec.resolved =>
        val order = spec.orderSpec.map(_.child)
        WindowExpression(rank.withOrder(order), spec)
    }
  }

  /**
   * Removes natural or using joins by calculating output columns based on output from two sides,
   * Then apply a Project on a normal Join to eliminate natural or using join.
   */
  object ResolveNaturalAndUsingJoin extends Rule[LogicalPlan] {
    override def apply(plan: LogicalPlan): LogicalPlan = plan.resolveOperatorsUp {
      case j @ Join(left, right, UsingJoin(joinType, usingCols), _, hint)
          if left.resolved && right.resolved && j.duplicateResolved =>
        commonNaturalJoinProcessing(left, right, joinType, usingCols, None, hint)
      case j @ Join(left, right, NaturalJoin(joinType), condition, hint)
          if j.resolvedExceptNatural =>
        // find common column names from both sides
        val joinNames = left.output.map(_.name).intersect(right.output.map(_.name))
        commonNaturalJoinProcessing(left, right, joinType, joinNames, condition, hint)
    }
  }

  /**
   * Resolves columns of an output table from the data in a logical plan. This rule will:
   *
   * - Reorder columns when the write is by name
   * - Insert casts when data types do not match
   * - Insert aliases when column names do not match
   * - Detect plans that are not compatible with the output table and throw AnalysisException
   */
  object ResolveOutputRelation extends Rule[LogicalPlan] {
    override def apply(plan: LogicalPlan): LogicalPlan = plan.resolveOperators {
      case v2Write: V2WriteCommand
          if v2Write.table.resolved && v2Write.query.resolved && !v2Write.outputResolved =>
        validateStoreAssignmentPolicy()
        val projection = TableOutputResolver.resolveOutputColumns(
          v2Write.table.name, v2Write.table.output, v2Write.query, v2Write.isByName, conf)
        if (projection != v2Write.query) {
          val cleanedTable = v2Write.table match {
            case r: DataSourceV2Relation =>
              r.copy(output = r.output.map(CharVarcharUtils.cleanAttrMetadata))
            case other => other
          }
          v2Write.withNewQuery(projection).withNewTable(cleanedTable)
        } else {
          v2Write
        }
    }
  }

  object ResolveUserSpecifiedColumns extends Rule[LogicalPlan] {
    override def apply(plan: LogicalPlan): LogicalPlan = plan.resolveOperators {
      case i: InsertIntoStatement if i.table.resolved && i.query.resolved &&
          i.userSpecifiedCols.nonEmpty =>
        val resolved = resolveUserSpecifiedColumns(i)
        val projection = addColumnListOnQuery(i.table.output, resolved, i.query)
        i.copy(userSpecifiedCols = Nil, query = projection)
    }

    private def resolveUserSpecifiedColumns(i: InsertIntoStatement): Seq[NamedExpression] = {
      SchemaUtils.checkColumnNameDuplication(
        i.userSpecifiedCols, "in the column list", resolver)

      i.userSpecifiedCols.map { col =>
          i.table.resolve(Seq(col), resolver)
            .getOrElse(throw QueryCompilationErrors.cannotResolveUserSpecifiedColumnsError(
              col, i.table))
      }
    }

    private def addColumnListOnQuery(
        tableOutput: Seq[Attribute],
        cols: Seq[NamedExpression],
        query: LogicalPlan): LogicalPlan = {
      if (cols.size != query.output.size) {
        throw QueryCompilationErrors.writeTableWithMismatchedColumnsError(
          cols.size, query.output.size, query)
      }
      val nameToQueryExpr = cols.zip(query.output).toMap
      // Static partition columns in the table output should not appear in the column list
      // they will be handled in another rule ResolveInsertInto
      val reordered = tableOutput.flatMap { nameToQueryExpr.get(_).orElse(None) }
      if (reordered == query.output) {
        query
      } else {
        Project(reordered, query)
      }
    }
  }

  private def validateStoreAssignmentPolicy(): Unit = {
    // SPARK-28730: LEGACY store assignment policy is disallowed in data source v2.
    if (conf.storeAssignmentPolicy == StoreAssignmentPolicy.LEGACY) {
      throw QueryCompilationErrors.legacyStoreAssignmentPolicyError()
    }
  }

  private def commonNaturalJoinProcessing(
      left: LogicalPlan,
      right: LogicalPlan,
      joinType: JoinType,
      joinNames: Seq[String],
      condition: Option[Expression],
      hint: JoinHint) = {
    val leftKeys = joinNames.map { keyName =>
      left.output.find(attr => resolver(attr.name, keyName)).getOrElse {
        throw QueryCompilationErrors.unresolvedUsingColForJoinError(keyName, left, "left")
      }
    }
    val rightKeys = joinNames.map { keyName =>
      right.output.find(attr => resolver(attr.name, keyName)).getOrElse {
        throw QueryCompilationErrors.unresolvedUsingColForJoinError(keyName, right, "right")
      }
    }
    val joinPairs = leftKeys.zip(rightKeys)

    val newCondition = (condition ++ joinPairs.map(EqualTo.tupled)).reduceOption(And)

    // columns not in joinPairs
    val lUniqueOutput = left.output.filterNot(att => leftKeys.contains(att))
    val rUniqueOutput = right.output.filterNot(att => rightKeys.contains(att))

    // the output list looks like: join keys, columns from left, columns from right
    val projectList = joinType match {
      case LeftOuter =>
        leftKeys ++ lUniqueOutput ++ rUniqueOutput.map(_.withNullability(true))
      case LeftExistence(_) =>
        leftKeys ++ lUniqueOutput
      case RightOuter =>
        rightKeys ++ lUniqueOutput.map(_.withNullability(true)) ++ rUniqueOutput
      case FullOuter =>
        // in full outer join, joinCols should be non-null if there is.
        val joinedCols = joinPairs.map { case (l, r) => Alias(Coalesce(Seq(l, r)), l.name)() }
        joinedCols ++
          lUniqueOutput.map(_.withNullability(true)) ++
          rUniqueOutput.map(_.withNullability(true))
      case _ : InnerLike =>
        leftKeys ++ lUniqueOutput ++ rUniqueOutput
      case _ =>
        sys.error("Unsupported natural join type " + joinType)
    }
    // use Project to trim unnecessary fields
    Project(projectList, Join(left, right, joinType, newCondition, hint))
  }

  /**
   * Replaces [[UnresolvedDeserializer]] with the deserialization expression that has been resolved
   * to the given input attributes.
   */
  object ResolveDeserializer extends Rule[LogicalPlan] {
    def apply(plan: LogicalPlan): LogicalPlan = plan.resolveOperatorsUp {
      case p if !p.childrenResolved => p
      case p if p.resolved => p

      case p => p transformExpressions {
        case UnresolvedDeserializer(deserializer, inputAttributes) =>
          val inputs = if (inputAttributes.isEmpty) {
            p.children.flatMap(_.output)
          } else {
            inputAttributes
          }

          validateTopLevelTupleFields(deserializer, inputs)
          val resolved = resolveExpressionByPlanOutput(
            deserializer, LocalRelation(inputs), throws = true)
          val result = resolved transformDown {
            case UnresolvedMapObjects(func, inputData, cls) if inputData.resolved =>
              inputData.dataType match {
                case ArrayType(et, cn) =>
                  MapObjects(func, inputData, et, cn, cls) transformUp {
                    case UnresolvedExtractValue(child, fieldName) if child.resolved =>
                      ExtractValue(child, fieldName, resolver)
                  }
                case other =>
                  throw QueryCompilationErrors.dataTypeMismatchForDeserializerError(other,
                    "array")
              }
            case u: UnresolvedCatalystToExternalMap if u.child.resolved =>
              u.child.dataType match {
                case _: MapType =>
                  CatalystToExternalMap(u) transformUp {
                    case UnresolvedExtractValue(child, fieldName) if child.resolved =>
                      ExtractValue(child, fieldName, resolver)
                  }
                case other =>
                  throw QueryCompilationErrors.dataTypeMismatchForDeserializerError(other, "map")
              }
          }
          validateNestedTupleFields(result)
          result
      }
    }

    private def fail(schema: StructType, maxOrdinal: Int): Unit = {
      throw QueryCompilationErrors.fieldNumberMismatchForDeserializerError(schema, maxOrdinal)
    }

    /**
     * For each top-level Tuple field, we use [[GetColumnByOrdinal]] to get its corresponding column
     * by position.  However, the actual number of columns may be different from the number of Tuple
     * fields.  This method is used to check the number of columns and fields, and throw an
     * exception if they do not match.
     */
    private def validateTopLevelTupleFields(
        deserializer: Expression, inputs: Seq[Attribute]): Unit = {
      val ordinals = deserializer.collect {
        case GetColumnByOrdinal(ordinal, _) => ordinal
      }.distinct.sorted

      if (ordinals.nonEmpty && ordinals != inputs.indices) {
        fail(inputs.toStructType, ordinals.last)
      }
    }

    /**
     * For each nested Tuple field, we use [[GetStructField]] to get its corresponding struct field
     * by position.  However, the actual number of struct fields may be different from the number
     * of nested Tuple fields.  This method is used to check the number of struct fields and nested
     * Tuple fields, and throw an exception if they do not match.
     */
    private def validateNestedTupleFields(deserializer: Expression): Unit = {
      val structChildToOrdinals = deserializer
        // There are 2 kinds of `GetStructField`:
        //   1. resolved from `UnresolvedExtractValue`, and it will have a `name` property.
        //   2. created when we build deserializer expression for nested tuple, no `name` property.
        // Here we want to validate the ordinals of nested tuple, so we should only catch
        // `GetStructField` without the name property.
        .collect { case g: GetStructField if g.name.isEmpty => g }
        .groupBy(_.child)
        .mapValues(_.map(_.ordinal).distinct.sorted)

      structChildToOrdinals.foreach { case (expr, ordinals) =>
        val schema = expr.dataType.asInstanceOf[StructType]
        if (ordinals != schema.indices) {
          fail(schema, ordinals.last)
        }
      }
    }
  }

  /**
   * Resolves [[NewInstance]] by finding and adding the outer scope to it if the object being
   * constructed is an inner class.
   */
  object ResolveNewInstance extends Rule[LogicalPlan] {
    def apply(plan: LogicalPlan): LogicalPlan = plan.resolveOperatorsUp {
      case p if !p.childrenResolved => p
      case p if p.resolved => p

      case p => p transformExpressions {
        case n: NewInstance if n.childrenResolved && !n.resolved =>
          val outer = OuterScopes.getOuterScope(n.cls)
          if (outer == null) {
            throw QueryCompilationErrors.outerScopeFailureForNewInstanceError(n.cls.getName)
          }
          n.copy(outerPointer = Some(outer))
      }
    }
  }

  /**
   * Replace the [[UpCast]] expression by [[Cast]], and throw exceptions if the cast may truncate.
   */
  object ResolveUpCast extends Rule[LogicalPlan] {
    private def fail(from: Expression, to: DataType, walkedTypePath: Seq[String]) = {
      val fromStr = from match {
        case l: LambdaVariable => "array element"
        case e => e.sql
      }
      throw QueryCompilationErrors.upCastFailureError(fromStr, from, to, walkedTypePath)
    }

    def apply(plan: LogicalPlan): LogicalPlan = plan.resolveOperatorsUp {
      case p if !p.childrenResolved => p
      case p if p.resolved => p

      case p => p transformExpressions {
        case u @ UpCast(child, _, _) if !child.resolved => u

        case UpCast(_, target, _) if target != DecimalType && !target.isInstanceOf[DataType] =>
          throw QueryCompilationErrors.unsupportedAbstractDataTypeForUpCastError(target)

        case UpCast(child, target, walkedTypePath) if target == DecimalType
          && child.dataType.isInstanceOf[DecimalType] =>
          assert(walkedTypePath.nonEmpty,
            "object DecimalType should only be used inside ExpressionEncoder")

          // SPARK-31750: if we want to upcast to the general decimal type, and the `child` is
          // already decimal type, we can remove the `Upcast` and accept any precision/scale.
          // This can happen for cases like `spark.read.parquet("/tmp/file").as[BigDecimal]`.
          child

        case UpCast(child, target: AtomicType, _)
            if conf.getConf(SQLConf.LEGACY_LOOSE_UPCAST) &&
              child.dataType == StringType =>
          Cast(child, target.asNullable)

        case u @ UpCast(child, _, walkedTypePath) if !Cast.canUpCast(child.dataType, u.dataType) =>
          fail(child, u.dataType, walkedTypePath)

        case u @ UpCast(child, _, _) => Cast(child, u.dataType.asNullable)
      }
    }
  }

  /** Rule to mostly resolve, normalize and rewrite column names based on case sensitivity. */
  object ResolveAlterTableChanges extends Rule[LogicalPlan] {
    def apply(plan: LogicalPlan): LogicalPlan = plan.resolveOperatorsUp {
      case a @ AlterTable(_, _, t: NamedRelation, changes) if t.resolved =>
        // 'colsToAdd' keeps track of new columns being added. It stores a mapping from a
        // normalized parent name of fields to field names that belong to the parent.
        // For example, if we add columns "a.b.c", "a.b.d", and "a.c", 'colsToAdd' will become
        // Map(Seq("a", "b") -> Seq("c", "d"), Seq("a") -> Seq("c")).
        val colsToAdd = mutable.Map.empty[Seq[String], Seq[String]]
        val schema = t.schema
        val normalizedChanges = changes.flatMap {
          case add: AddColumn =>
            def addColumn(
                parentSchema: StructType,
                parentName: String,
                normalizedParentName: Seq[String]): TableChange = {
              val fieldsAdded = colsToAdd.getOrElse(normalizedParentName, Nil)
              val pos = findColumnPosition(add.position(), parentName, parentSchema, fieldsAdded)
              val field = add.fieldNames().last
              colsToAdd(normalizedParentName) = fieldsAdded :+ field
              TableChange.addColumn(
                (normalizedParentName :+ field).toArray,
                add.dataType(),
                add.isNullable,
                add.comment,
                pos)
            }
            val parent = add.fieldNames().init
            if (parent.nonEmpty) {
              // Adding a nested field, need to normalize the parent column and position
              val target = schema.findNestedField(parent, includeCollections = true, conf.resolver)
              if (target.isEmpty) {
                // Leave unresolved. Throws error in CheckAnalysis
                Some(add)
              } else {
                val (normalizedName, sf) = target.get
                sf.dataType match {
                  case struct: StructType =>
                    Some(addColumn(struct, parent.quoted, normalizedName :+ sf.name))
                  case other =>
                    Some(add)
                }
              }
            } else {
              // Adding to the root. Just need to normalize position
              Some(addColumn(schema, "root", Nil))
            }

          case typeChange: UpdateColumnType =>
            // Hive style syntax provides the column type, even if it may not have changed
            val fieldOpt = schema.findNestedField(
              typeChange.fieldNames(), includeCollections = true, conf.resolver)

            if (fieldOpt.isEmpty) {
              // We couldn't resolve the field. Leave it to CheckAnalysis
              Some(typeChange)
            } else {
              val (fieldNames, field) = fieldOpt.get
              val dt = CharVarcharUtils.getRawType(field.metadata).getOrElse(field.dataType)
              if (dt == typeChange.newDataType()) {
                // The user didn't want the field to change, so remove this change
                None
              } else {
                Some(TableChange.updateColumnType(
                  (fieldNames :+ field.name).toArray, typeChange.newDataType()))
              }
            }
          case n: UpdateColumnNullability =>
            // Need to resolve column
            resolveFieldNames(
              schema,
              n.fieldNames(),
              TableChange.updateColumnNullability(_, n.nullable())).orElse(Some(n))

          case position: UpdateColumnPosition =>
            position.position() match {
              case after: After =>
                // Need to resolve column as well as position reference
                val fieldOpt = schema.findNestedField(
                  position.fieldNames(), includeCollections = true, conf.resolver)

                if (fieldOpt.isEmpty) {
                  Some(position)
                } else {
                  val (normalizedPath, field) = fieldOpt.get
                  val targetCol = schema.findNestedField(
                    normalizedPath :+ after.column(), includeCollections = true, conf.resolver)
                  if (targetCol.isEmpty) {
                    // Leave unchanged to CheckAnalysis
                    Some(position)
                  } else {
                    Some(TableChange.updateColumnPosition(
                      (normalizedPath :+ field.name).toArray,
                      ColumnPosition.after(targetCol.get._2.name)))
                  }
                }
              case _ =>
                // Need to resolve column
                resolveFieldNames(
                  schema,
                  position.fieldNames(),
                  TableChange.updateColumnPosition(_, position.position())).orElse(Some(position))
            }

          case comment: UpdateColumnComment =>
            resolveFieldNames(
              schema,
              comment.fieldNames(),
              TableChange.updateColumnComment(_, comment.newComment())).orElse(Some(comment))

          case rename: RenameColumn =>
            resolveFieldNames(
              schema,
              rename.fieldNames(),
              TableChange.renameColumn(_, rename.newName())).orElse(Some(rename))

          case delete: DeleteColumn =>
            resolveFieldNames(schema, delete.fieldNames(), TableChange.deleteColumn)
              .orElse(Some(delete))

          case column: ColumnChange =>
            // This is informational for future developers
            throw QueryExecutionErrors.columnChangeUnsupportedError
          case other => Some(other)
        }

        a.copy(changes = normalizedChanges)
    }

    /**
     * Returns the table change if the field can be resolved, returns None if the column is not
     * found. An error will be thrown in CheckAnalysis for columns that can't be resolved.
     */
    private def resolveFieldNames(
        schema: StructType,
        fieldNames: Array[String],
        copy: Array[String] => TableChange): Option[TableChange] = {
      val fieldOpt = schema.findNestedField(
        fieldNames, includeCollections = true, conf.resolver)
      fieldOpt.map { case (path, field) => copy((path :+ field.name).toArray) }
    }

    private def findColumnPosition(
        position: ColumnPosition,
        parentName: String,
        struct: StructType,
        fieldsAdded: Seq[String]): ColumnPosition = {
      position match {
        case null => null
        case after: After =>
          (struct.fieldNames ++ fieldsAdded).find(n => conf.resolver(n, after.column())) match {
            case Some(colName) =>
              ColumnPosition.after(colName)
            case None =>
              throw QueryCompilationErrors.referenceColNotFoundForAlterTableChangesError(after,
                parentName)
          }
        case other => other
      }
    }
  }
}

/**
 * Removes [[SubqueryAlias]] operators from the plan. Subqueries are only required to provide
 * scoping information for attributes and can be removed once analysis is complete.
 */
object EliminateSubqueryAliases extends Rule[LogicalPlan] {
  // This is also called in the beginning of the optimization phase, and as a result
  // is using transformUp rather than resolveOperators.
  def apply(plan: LogicalPlan): LogicalPlan = AnalysisHelper.allowInvokingTransformsInAnalyzer {
    plan transformUp {
      case SubqueryAlias(_, child) => child
    }
  }
}

/**
 * Removes [[Union]] operators from the plan if it just has one child.
 */
object EliminateUnions extends Rule[LogicalPlan] {
  def apply(plan: LogicalPlan): LogicalPlan = plan resolveOperators {
    case u: Union if u.children.size == 1 => u.children.head
  }
}

/**
 * Cleans up unnecessary Aliases inside the plan. Basically we only need Alias as a top level
 * expression in Project(project list) or Aggregate(aggregate expressions) or
 * Window(window expressions). Notice that if an expression has other expression parameters which
 * are not in its `children`, e.g. `RuntimeReplaceable`, the transformation for Aliases in this
 * rule can't work for those parameters.
 */
object CleanupAliases extends Rule[LogicalPlan] with AliasHelper {
  override def apply(plan: LogicalPlan): LogicalPlan = plan.resolveOperatorsUp {
    case Project(projectList, child) =>
      val cleanedProjectList = projectList.map(trimNonTopLevelAliases)
      Project(cleanedProjectList, child)

    case Aggregate(grouping, aggs, child) =>
      val cleanedAggs = aggs.map(trimNonTopLevelAliases)
      Aggregate(grouping.map(trimAliases), cleanedAggs, child)

    case Window(windowExprs, partitionSpec, orderSpec, child) =>
      val cleanedWindowExprs = windowExprs.map(trimNonTopLevelAliases)
      Window(cleanedWindowExprs, partitionSpec.map(trimAliases),
        orderSpec.map(trimAliases(_).asInstanceOf[SortOrder]), child)

    case CollectMetrics(name, metrics, child) =>
      val cleanedMetrics = metrics.map(trimNonTopLevelAliases)
      CollectMetrics(name, cleanedMetrics, child)

    // Operators that operate on objects should only have expressions from encoders, which should
    // never have extra aliases.
    case o: ObjectConsumer => o
    case o: ObjectProducer => o
    case a: AppendColumns => a

    case other =>
      other transformExpressionsDown {
        case Alias(child, _) => child
      }
  }
}

/**
 * Ignore event time watermark in batch query, which is only supported in Structured Streaming.
 * TODO: add this rule into analyzer rule list.
 */
object EliminateEventTimeWatermark extends Rule[LogicalPlan] {
  override def apply(plan: LogicalPlan): LogicalPlan = plan resolveOperators {
    case EventTimeWatermark(_, _, child) if !child.isStreaming => child
  }
}

/**
 * Maps a time column to multiple time windows using the Expand operator. Since it's non-trivial to
 * figure out how many windows a time column can map to, we over-estimate the number of windows and
 * filter out the rows where the time column is not inside the time window.
 */
object TimeWindowing extends Rule[LogicalPlan] {
  import org.apache.spark.sql.catalyst.dsl.expressions._

  private final val WINDOW_COL_NAME = "window"
  private final val WINDOW_START = "start"
  private final val WINDOW_END = "end"

  /**
   * Generates the logical plan for generating window ranges on a timestamp column. Without
   * knowing what the timestamp value is, it's non-trivial to figure out deterministically how many
   * window ranges a timestamp will map to given all possible combinations of a window duration,
   * slide duration and start time (offset). Therefore, we express and over-estimate the number of
   * windows there may be, and filter the valid windows. We use last Project operator to group
   * the window columns into a struct so they can be accessed as `window.start` and `window.end`.
   *
   * The windows are calculated as below:
   * maxNumOverlapping <- ceil(windowDuration / slideDuration)
   * for (i <- 0 until maxNumOverlapping)
   *   windowId <- ceil((timestamp - startTime) / slideDuration)
   *   windowStart <- windowId * slideDuration + (i - maxNumOverlapping) * slideDuration + startTime
   *   windowEnd <- windowStart + windowDuration
   *   return windowStart, windowEnd
   *
   * This behaves as follows for the given parameters for the time: 12:05. The valid windows are
   * marked with a +, and invalid ones are marked with a x. The invalid ones are filtered using the
   * Filter operator.
   * window: 12m, slide: 5m, start: 0m :: window: 12m, slide: 5m, start: 2m
   *     11:55 - 12:07 +                      11:52 - 12:04 x
   *     12:00 - 12:12 +                      11:57 - 12:09 +
   *     12:05 - 12:17 +                      12:02 - 12:14 +
   *
   * @param plan The logical plan
   * @return the logical plan that will generate the time windows using the Expand operator, with
   *         the Filter operator for correctness and Project for usability.
   */
  def apply(plan: LogicalPlan): LogicalPlan = plan.resolveOperatorsUp {
    case p: LogicalPlan if p.children.size == 1 =>
      val child = p.children.head
      val windowExpressions =
        p.expressions.flatMap(_.collect { case t: TimeWindow => t }).toSet

      val numWindowExpr = p.expressions.flatMap(_.collect {
        case s: SessionWindow => s
        case t: TimeWindow => t
      }).toSet.size

      // Only support a single window expression for now
      if (numWindowExpr == 1 && windowExpressions.nonEmpty &&
          windowExpressions.head.timeColumn.resolved &&
          windowExpressions.head.checkInputDataTypes().isSuccess) {

        val window = windowExpressions.head

        val metadata = window.timeColumn match {
          case a: Attribute => a.metadata
          case _ => Metadata.empty
        }

        def getWindow(i: Int, overlappingWindows: Int): Expression = {
          val division = (PreciseTimestampConversion(
            window.timeColumn, TimestampType, LongType) - window.startTime) / window.slideDuration
          val ceil = Ceil(division)
          // if the division is equal to the ceiling, our record is the start of a window
          val windowId = CaseWhen(Seq((ceil === division, ceil + 1)), Some(ceil))
          val windowStart = (windowId + i - overlappingWindows) *
            window.slideDuration + window.startTime
          val windowEnd = windowStart + window.windowDuration

          CreateNamedStruct(
            Literal(WINDOW_START) ::
              PreciseTimestampConversion(windowStart, LongType, TimestampType) ::
              Literal(WINDOW_END) ::
              PreciseTimestampConversion(windowEnd, LongType, TimestampType) ::
              Nil)
        }

        val windowAttr = AttributeReference(
          WINDOW_COL_NAME, window.dataType, metadata = metadata)()

        if (window.windowDuration == window.slideDuration) {
          val windowStruct = Alias(getWindow(0, 1), WINDOW_COL_NAME)(
            exprId = windowAttr.exprId, explicitMetadata = Some(metadata))

          val replacedPlan = p transformExpressions {
            case t: TimeWindow => windowAttr
          }

          // For backwards compatibility we add a filter to filter out nulls
          val filterExpr = IsNotNull(window.timeColumn)

          replacedPlan.withNewChildren(
            Filter(filterExpr,
              Project(windowStruct +: child.output, child)) :: Nil)
        } else {
          val overlappingWindows =
            math.ceil(window.windowDuration * 1.0 / window.slideDuration).toInt
          val windows =
            Seq.tabulate(overlappingWindows)(i => getWindow(i, overlappingWindows))

          val projections = windows.map(_ +: child.output)

          val filterExpr =
            window.timeColumn >= windowAttr.getField(WINDOW_START) &&
              window.timeColumn < windowAttr.getField(WINDOW_END)

          val substitutedPlan = Filter(filterExpr,
            Expand(projections, windowAttr +: child.output, child))

          val renamedPlan = p transformExpressions {
            case t: TimeWindow => windowAttr
          }

          renamedPlan.withNewChildren(substitutedPlan :: Nil)
        }
      } else if (numWindowExpr > 1) {
<<<<<<< HEAD
        throw QueryCompilationErrors.multiTimeWindowExpressionsNotSupportedError(p)
=======
        p.failAnalysis("Multiple time/session window expressions would result in a cartesian " +
          "product of rows, therefore they are currently not supported.")
      } else {
        p // Return unchanged. Analyzer will throw exception later
      }
  }
}

// FIXME: javadoc
object SessionWindowing extends Rule[LogicalPlan] {
  import org.apache.spark.sql.catalyst.dsl.expressions._

  private final val SESSION_COL_NAME = "session_window"
  private final val SESSION_START = "start"
  private final val SESSION_END = "end"

  // FIXME: javadoc
  def apply(plan: LogicalPlan): LogicalPlan = plan.resolveOperatorsUp {
    case p: LogicalPlan if p.children.size == 1 =>
      val child = p.children.head
      val sessionExpressions =
        p.expressions.flatMap(_.collect { case s: SessionWindow => s }).toSet

      val numWindowExpr = p.expressions.flatMap(_.collect {
        case s: SessionWindow => s
        case t: TimeWindow => t
      }).toSet.size

      // Only support a single session expression for now
      if (numWindowExpr == 1 && sessionExpressions.nonEmpty &&
          sessionExpressions.head.timeColumn.resolved &&
          sessionExpressions.head.checkInputDataTypes().isSuccess) {

        val session = sessionExpressions.head

        val metadata = session.timeColumn match {
          case a: Attribute => a.metadata
          case _ => Metadata.empty
        }

        val newMetadata = new MetadataBuilder()
          .withMetadata(metadata)
          .putBoolean(SessionWindow.marker, true)
          .build()

        val sessionAttr = AttributeReference(
          SESSION_COL_NAME, session.dataType, metadata = newMetadata)()

        val sessionStart = PreciseTimestampConversion(session.timeColumn, TimestampType, LongType)
        val sessionEnd = sessionStart + session.gapDuration

        val literalSessionStruct = CreateNamedStruct(
          Literal(SESSION_START) ::
            PreciseTimestampConversion(sessionStart, LongType, TimestampType) ::
            Literal(SESSION_END) ::
            PreciseTimestampConversion(sessionEnd, LongType, TimestampType) ::
            Nil)

        val sessionStruct = Alias(literalSessionStruct, SESSION_COL_NAME)(
          exprId = sessionAttr.exprId, explicitMetadata = Some(newMetadata))

        val replacedPlan = p transformExpressions {
          case s: SessionWindow => sessionAttr
        }

        // For backwards compatibility we add a filter to filter out nulls
        val filterExpr = IsNotNull(session.timeColumn)

        replacedPlan.withNewChildren(
          Filter(filterExpr,
            Project(sessionStruct +: child.output, child)) :: Nil)
      } else if (numWindowExpr > 1) {
        p.failAnalysis("Multiple time/session window expressions would result in a " +
          "cartesian product of rows, therefore they are currently not supported.")
>>>>>>> 75c76119
      } else {
        p // Return unchanged. Analyzer will throw exception later
      }
  }
}

/**
 * Resolve a [[CreateNamedStruct]] if it contains [[NamePlaceholder]]s.
 */
object ResolveCreateNamedStruct extends Rule[LogicalPlan] {
  override def apply(plan: LogicalPlan): LogicalPlan = plan.resolveExpressions {
    case e: CreateNamedStruct if !e.resolved =>
      val children = e.children.grouped(2).flatMap {
        case Seq(NamePlaceholder, e: NamedExpression) if e.resolved =>
          Seq(Literal(e.name), e)
        case kv =>
          kv
      }
      CreateNamedStruct(children.toList)
  }
}

/**
 * The aggregate expressions from subquery referencing outer query block are pushed
 * down to the outer query block for evaluation. This rule below updates such outer references
 * as AttributeReference referring attributes from the parent/outer query block.
 *
 * For example (SQL):
 * {{{
 *   SELECT l.a FROM l GROUP BY 1 HAVING EXISTS (SELECT 1 FROM r WHERE r.d < min(l.b))
 * }}}
 * Plan before the rule.
 *    Project [a#226]
 *    +- Filter exists#245 [min(b#227)#249]
 *       :  +- Project [1 AS 1#247]
 *       :     +- Filter (d#238 < min(outer(b#227)))       <-----
 *       :        +- SubqueryAlias r
 *       :           +- Project [_1#234 AS c#237, _2#235 AS d#238]
 *       :              +- LocalRelation [_1#234, _2#235]
 *       +- Aggregate [a#226], [a#226, min(b#227) AS min(b#227)#249]
 *          +- SubqueryAlias l
 *             +- Project [_1#223 AS a#226, _2#224 AS b#227]
 *                +- LocalRelation [_1#223, _2#224]
 * Plan after the rule.
 *    Project [a#226]
 *    +- Filter exists#245 [min(b#227)#249]
 *       :  +- Project [1 AS 1#247]
 *       :     +- Filter (d#238 < outer(min(b#227)#249))   <-----
 *       :        +- SubqueryAlias r
 *       :           +- Project [_1#234 AS c#237, _2#235 AS d#238]
 *       :              +- LocalRelation [_1#234, _2#235]
 *       +- Aggregate [a#226], [a#226, min(b#227) AS min(b#227)#249]
 *          +- SubqueryAlias l
 *             +- Project [_1#223 AS a#226, _2#224 AS b#227]
 *                +- LocalRelation [_1#223, _2#224]
 */
object UpdateOuterReferences extends Rule[LogicalPlan] {
  private def stripAlias(expr: Expression): Expression = expr match { case a: Alias => a.child }

  private def updateOuterReferenceInSubquery(
      plan: LogicalPlan,
      refExprs: Seq[Expression]): LogicalPlan = {
    plan resolveExpressions { case e =>
      val outerAlias =
        refExprs.find(stripAlias(_).semanticEquals(stripOuterReference(e)))
      outerAlias match {
        case Some(a: Alias) => OuterReference(a.toAttribute)
        case _ => e
      }
    }
  }

  def apply(plan: LogicalPlan): LogicalPlan = {
    plan resolveOperators {
      case f @ Filter(_, a: Aggregate) if f.resolved =>
        f transformExpressions {
          case s: SubqueryExpression if s.children.nonEmpty =>
            // Collect the aliases from output of aggregate.
            val outerAliases = a.aggregateExpressions collect { case a: Alias => a }
            // Update the subquery plan to record the OuterReference to point to outer query plan.
            s.withNewPlan(updateOuterReferenceInSubquery(s.plan, outerAliases))
      }
    }
  }
}

/**
 * This rule performs string padding for char type comparison.
 *
 * When comparing char type column/field with string literal or char type column/field,
 * right-pad the shorter one to the longer length.
 */
object ApplyCharTypePadding extends Rule[LogicalPlan] {

  override def apply(plan: LogicalPlan): LogicalPlan = {
    plan.resolveOperatorsUp {
      case operator if operator.resolved => operator.transformExpressionsUp {
        // String literal is treated as char type when it's compared to a char type column.
        // We should pad the shorter one to the longer length.
        case b @ BinaryComparison(attr: Attribute, lit) if lit.foldable =>
          padAttrLitCmp(attr, lit).map { newChildren =>
            b.withNewChildren(newChildren)
          }.getOrElse(b)

        case b @ BinaryComparison(lit, attr: Attribute) if lit.foldable =>
          padAttrLitCmp(attr, lit).map { newChildren =>
            b.withNewChildren(newChildren.reverse)
          }.getOrElse(b)

        case i @ In(attr: Attribute, list)
          if attr.dataType == StringType && list.forall(_.foldable) =>
          CharVarcharUtils.getRawType(attr.metadata).flatMap {
            case CharType(length) =>
              val (nulls, literalChars) =
                list.map(_.eval().asInstanceOf[UTF8String]).partition(_ == null)
              val literalCharLengths = literalChars.map(_.numChars())
              val targetLen = (length +: literalCharLengths).max
              Some(i.copy(
                value = addPadding(attr, length, targetLen),
                list = list.zip(literalCharLengths).map {
                  case (lit, charLength) => addPadding(lit, charLength, targetLen)
                } ++ nulls.map(Literal.create(_, StringType))))
            case _ => None
          }.getOrElse(i)

        // For char type column or inner field comparison, pad the shorter one to the longer length.
        case b @ BinaryComparison(left: Attribute, right: Attribute) =>
          b.withNewChildren(CharVarcharUtils.addPaddingInStringComparison(Seq(left, right)))

        case i @ In(attr: Attribute, list) if list.forall(_.isInstanceOf[Attribute]) =>
          val newChildren = CharVarcharUtils.addPaddingInStringComparison(
            attr +: list.map(_.asInstanceOf[Attribute]))
          i.copy(value = newChildren.head, list = newChildren.tail)
      }
    }
  }

  private def padAttrLitCmp(attr: Attribute, lit: Expression): Option[Seq[Expression]] = {
    if (attr.dataType == StringType) {
      CharVarcharUtils.getRawType(attr.metadata).flatMap {
        case CharType(length) =>
          val str = lit.eval().asInstanceOf[UTF8String]
          if (str == null) {
            None
          } else {
            val stringLitLen = str.numChars()
            if (length < stringLitLen) {
              Some(Seq(StringRPad(attr, Literal(stringLitLen)), lit))
            } else if (length > stringLitLen) {
              Some(Seq(attr, StringRPad(lit, Literal(length))))
            } else {
              None
            }
          }
        case _ => None
      }
    } else {
      None
    }
  }

  private def addPadding(expr: Expression, charLength: Int, targetLength: Int): Expression = {
    if (targetLength > charLength) StringRPad(expr, Literal(targetLength)) else expr
  }
}<|MERGE_RESOLUTION|>--- conflicted
+++ resolved
@@ -277,18 +277,11 @@
       GlobalAggregates ::
       ResolveAggregateFunctions ::
       TimeWindowing ::
-<<<<<<< HEAD
+      SessionWindowing ::
       ResolveInlineTables ::
       ResolveHigherOrderFunctions(v1SessionCatalog) ::
       ResolveLambdaVariables ::
       ResolveTimeZone ::
-=======
-      SessionWindowing ::
-      ResolveInlineTables(conf) ::
-      ResolveHigherOrderFunctions(catalog) ::
-      ResolveLambdaVariables(conf) ::
-      ResolveTimeZone(conf) ::
->>>>>>> 75c76119
       ResolveRandomSeed ::
       ResolveBinaryArithmetic ::
       ResolveUnion ::
@@ -3954,11 +3947,7 @@
           renamedPlan.withNewChildren(substitutedPlan :: Nil)
         }
       } else if (numWindowExpr > 1) {
-<<<<<<< HEAD
         throw QueryCompilationErrors.multiTimeWindowExpressionsNotSupportedError(p)
-=======
-        p.failAnalysis("Multiple time/session window expressions would result in a cartesian " +
-          "product of rows, therefore they are currently not supported.")
       } else {
         p // Return unchanged. Analyzer will throw exception later
       }
@@ -4029,9 +4018,7 @@
           Filter(filterExpr,
             Project(sessionStruct +: child.output, child)) :: Nil)
       } else if (numWindowExpr > 1) {
-        p.failAnalysis("Multiple time/session window expressions would result in a " +
-          "cartesian product of rows, therefore they are currently not supported.")
->>>>>>> 75c76119
+        throw QueryCompilationErrors.multiTimeWindowExpressionsNotSupportedError(p)
       } else {
         p // Return unchanged. Analyzer will throw exception later
       }
