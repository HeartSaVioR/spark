/*
 * Licensed to the Apache Software Foundation (ASF) under one or more
 * contributor license agreements.  See the NOTICE file distributed with
 * this work for additional information regarding copyright ownership.
 * The ASF licenses this file to You under the Apache License, Version 2.0
 * (the "License"); you may not use this file except in compliance with
 * the License.  You may obtain a copy of the License at
 *
 *    http://www.apache.org/licenses/LICENSE-2.0
 *
 * Unless required by applicable law or agreed to in writing, software
 * distributed under the License is distributed on an "AS IS" BASIS,
 * WITHOUT WARRANTIES OR CONDITIONS OF ANY KIND, either express or implied.
 * See the License for the specific language governing permissions and
 * limitations under the License.
 */

package org.apache.spark.sql.catalyst.analysis

import java.util
import java.util.Locale
import java.util.concurrent.atomic.AtomicBoolean

import scala.collection.mutable
import scala.collection.mutable.ArrayBuffer
import scala.util.Random

import org.apache.spark.sql.AnalysisException
import org.apache.spark.sql.catalyst._
import org.apache.spark.sql.catalyst.catalog._
import org.apache.spark.sql.catalyst.encoders.OuterScopes
import org.apache.spark.sql.catalyst.expressions.{FrameLessOffsetWindowFunction, _}
import org.apache.spark.sql.catalyst.expressions.SubExprUtils._
import org.apache.spark.sql.catalyst.expressions.aggregate._
import org.apache.spark.sql.catalyst.expressions.objects._
import org.apache.spark.sql.catalyst.optimizer.OptimizeUpdateFields
import org.apache.spark.sql.catalyst.plans._
import org.apache.spark.sql.catalyst.plans.logical._
import org.apache.spark.sql.catalyst.rules._
import org.apache.spark.sql.catalyst.streaming.StreamingRelationV2
import org.apache.spark.sql.catalyst.trees.TreeNodeRef
import org.apache.spark.sql.catalyst.util.{toPrettySQL, CharVarcharUtils}
import org.apache.spark.sql.connector.catalog._
import org.apache.spark.sql.connector.catalog.CatalogV2Implicits._
import org.apache.spark.sql.connector.catalog.TableChange.{AddColumn, After, ColumnChange, ColumnPosition, DeleteColumn, RenameColumn, UpdateColumnComment, UpdateColumnNullability, UpdateColumnPosition, UpdateColumnType}
import org.apache.spark.sql.connector.expressions.{FieldReference, IdentityTransform, Transform}
import org.apache.spark.sql.errors.{QueryCompilationErrors, QueryExecutionErrors}
import org.apache.spark.sql.execution.datasources.v2.DataSourceV2Relation
import org.apache.spark.sql.internal.SQLConf
import org.apache.spark.sql.internal.SQLConf.{PartitionOverwriteMode, StoreAssignmentPolicy}
import org.apache.spark.sql.types._
import org.apache.spark.sql.util.{CaseInsensitiveStringMap, SchemaUtils}
import org.apache.spark.unsafe.types.UTF8String
import org.apache.spark.util.Utils

/**
 * A trivial [[Analyzer]] with a dummy [[SessionCatalog]] and [[EmptyFunctionRegistry]].
 * Used for testing when all relations are already filled in and the analyzer needs only
 * to resolve attribute references.
 */
object SimpleAnalyzer extends Analyzer(
  new CatalogManager(
    FakeV2SessionCatalog,
    new SessionCatalog(
      new InMemoryCatalog,
      EmptyFunctionRegistry) {
      override def createDatabase(dbDefinition: CatalogDatabase, ignoreIfExists: Boolean): Unit = {}
    })) {
  override def resolver: Resolver = caseSensitiveResolution
}

object FakeV2SessionCatalog extends TableCatalog {
  private def fail() = throw new UnsupportedOperationException
  override def listTables(namespace: Array[String]): Array[Identifier] = fail()
  override def loadTable(ident: Identifier): Table = {
    throw new NoSuchTableException(ident.toString)
  }
  override def createTable(
      ident: Identifier,
      schema: StructType,
      partitions: Array[Transform],
      properties: util.Map[String, String]): Table = fail()
  override def alterTable(ident: Identifier, changes: TableChange*): Table = fail()
  override def dropTable(ident: Identifier): Boolean = fail()
  override def renameTable(oldIdent: Identifier, newIdent: Identifier): Unit = fail()
  override def initialize(name: String, options: CaseInsensitiveStringMap): Unit = fail()
  override def name(): String = CatalogManager.SESSION_CATALOG_NAME
}

/**
 * Provides a way to keep state during the analysis, mostly for resolving views. This enables us to
 * decouple the concerns of analysis environment from the catalog.
 * The state that is kept here is per-query.
 *
 * Note this is thread local.
 *
 * @param catalogAndNamespace The catalog and namespace used in the view resolution. This overrides
 *                            the current catalog and namespace when resolving relations inside
 *                            views.
 * @param nestedViewDepth The nested depth in the view resolution, this enables us to limit the
 *                        depth of nested views.
 * @param maxNestedViewDepth The maximum allowed depth of nested view resolution.
 * @param relationCache A mapping from qualified table names to resolved relations. This can ensure
 *                      that the table is resolved only once if a table is used multiple times
 *                      in a query.
 * @param referredTempViewNames All the temp view names referred by the current view we are
 *                              resolving. It's used to make sure the relation resolution is
 *                              consistent between view creation and view resolution. For example,
 *                              if `t` was a permanent table when the current view was created, it
 *                              should still be a permanent table when resolving the current view,
 *                              even if a temp view `t` has been created.
 */
case class AnalysisContext(
    catalogAndNamespace: Seq[String] = Nil,
    nestedViewDepth: Int = 0,
    maxNestedViewDepth: Int = -1,
    relationCache: mutable.Map[Seq[String], LogicalPlan] = mutable.Map.empty,
    referredTempViewNames: Seq[Seq[String]] = Seq.empty,
    referredTempFunctionNames: Seq[String] = Seq.empty)

object AnalysisContext {
  private val value = new ThreadLocal[AnalysisContext]() {
    override def initialValue: AnalysisContext = AnalysisContext()
  }

  def get: AnalysisContext = value.get()
  def reset(): Unit = value.remove()

  private def set(context: AnalysisContext): Unit = value.set(context)

  def withAnalysisContext[A](viewDesc: CatalogTable)(f: => A): A = {
    val originContext = value.get()
    val maxNestedViewDepth = if (originContext.maxNestedViewDepth == -1) {
      // Here we start to resolve views, get `maxNestedViewDepth` from configs.
      SQLConf.get.maxNestedViewDepth
    } else {
      originContext.maxNestedViewDepth
    }
    val context = AnalysisContext(
      viewDesc.viewCatalogAndNamespace,
      originContext.nestedViewDepth + 1,
      maxNestedViewDepth,
      originContext.relationCache,
      viewDesc.viewReferredTempViewNames,
      viewDesc.viewReferredTempFunctionNames)
    set(context)
    try f finally { set(originContext) }
  }
}

/**
 * Provides a logical query plan analyzer, which translates [[UnresolvedAttribute]]s and
 * [[UnresolvedRelation]]s into fully typed objects using information in a [[SessionCatalog]].
 */
class Analyzer(override val catalogManager: CatalogManager)
  extends RuleExecutor[LogicalPlan] with CheckAnalysis with SQLConfHelper {

  private val v1SessionCatalog: SessionCatalog = catalogManager.v1SessionCatalog

  override protected def isPlanIntegral(plan: LogicalPlan): Boolean = {
    !Utils.isTesting || LogicalPlanIntegrity.checkIfExprIdsAreGloballyUnique(plan)
  }

  override def isView(nameParts: Seq[String]): Boolean = v1SessionCatalog.isView(nameParts)

  // Only for tests.
  def this(catalog: SessionCatalog) = {
    this(new CatalogManager(FakeV2SessionCatalog, catalog))
  }

  def executeAndCheck(plan: LogicalPlan, tracker: QueryPlanningTracker): LogicalPlan = {
    if (plan.analyzed) return plan
    AnalysisHelper.markInAnalyzer {
      val analyzed = executeAndTrack(plan, tracker)
      try {
        checkAnalysis(analyzed)
        analyzed
      } catch {
        case e: AnalysisException =>
          val ae = new AnalysisException(e.message, e.line, e.startPosition, Option(analyzed))
          ae.setStackTrace(e.getStackTrace)
          throw ae
      }
    }
  }

  override def execute(plan: LogicalPlan): LogicalPlan = {
    AnalysisContext.reset()
    try {
      executeSameContext(plan)
    } finally {
      AnalysisContext.reset()
    }
  }

  private def executeSameContext(plan: LogicalPlan): LogicalPlan = super.execute(plan)

  def resolver: Resolver = conf.resolver

  /**
   * If the plan cannot be resolved within maxIterations, analyzer will throw exception to inform
   * user to increase the value of SQLConf.ANALYZER_MAX_ITERATIONS.
   */
  protected def fixedPoint =
    FixedPoint(
      conf.analyzerMaxIterations,
      errorOnExceed = true,
      maxIterationsSetting = SQLConf.ANALYZER_MAX_ITERATIONS.key)

  /**
   * Override to provide additional rules for the "Resolution" batch.
   */
  val extendedResolutionRules: Seq[Rule[LogicalPlan]] = Nil

  /**
   * Override to provide rules to do post-hoc resolution. Note that these rules will be executed
   * in an individual batch. This batch is to run right after the normal resolution batch and
   * execute its rules in one pass.
   */
  val postHocResolutionRules: Seq[Rule[LogicalPlan]] = Nil

  override def batches: Seq[Batch] = Seq(
    Batch("Substitution", fixedPoint,
      // This rule optimizes `UpdateFields` expression chains so looks more like optimization rule.
      // However, when manipulating deeply nested schema, `UpdateFields` expression tree could be
      // very complex and make analysis impossible. Thus we need to optimize `UpdateFields` early
      // at the beginning of analysis.
      OptimizeUpdateFields,
      CTESubstitution,
      WindowsSubstitution,
      EliminateUnions,
      SubstituteUnresolvedOrdinals),
    Batch("Disable Hints", Once,
      new ResolveHints.DisableHints),
    Batch("Hints", fixedPoint,
      ResolveHints.ResolveJoinStrategyHints,
      ResolveHints.ResolveCoalesceHints),
    Batch("Simple Sanity Check", Once,
      LookupFunctions),
    Batch("Resolution", fixedPoint,
      ResolveTableValuedFunctions ::
      ResolveNamespace(catalogManager) ::
      new ResolveCatalogs(catalogManager) ::
      ResolveUserSpecifiedColumns ::
      ResolveInsertInto ::
      ResolveRelations ::
      ResolveTables ::
      ResolvePartitionSpec ::
      AddMetadataColumns ::
      ResolveReferences ::
      ResolveCreateNamedStruct ::
      ResolveDeserializer ::
      ResolveNewInstance ::
      ResolveUpCast ::
      ResolveGroupingAnalytics ::
      ResolvePivot ::
      ResolveOrdinalInOrderByAndGroupBy ::
      ResolveAggAliasInGroupBy ::
      ResolveMissingReferences ::
      ExtractGenerator ::
      ResolveGenerate ::
      ResolveFunctions ::
      ResolveAliases ::
      ResolveSubquery ::
      ResolveSubqueryColumnAliases ::
      ResolveWindowOrder ::
      ResolveWindowFrame ::
      ResolveNaturalAndUsingJoin ::
      ResolveOutputRelation ::
      ExtractWindowExpressions ::
      GlobalAggregates ::
      ResolveAggregateFunctions ::
      TimeWindowing ::
<<<<<<< HEAD
      ResolveSessionWindow ::
      ResolveInlineTables(conf) ::
      ResolveHigherOrderFunctions(catalog) ::
      ResolveLambdaVariables(conf) ::
      ResolveTimeZone(conf) ::
=======
      ResolveInlineTables ::
      ResolveHigherOrderFunctions(v1SessionCatalog) ::
      ResolveLambdaVariables ::
      ResolveTimeZone ::
>>>>>>> e0053853
      ResolveRandomSeed ::
      ResolveBinaryArithmetic ::
      ResolveUnion ::
      TypeCoercion.typeCoercionRules ++
      extendedResolutionRules : _*),
    Batch("Apply Char Padding", Once,
      ApplyCharTypePadding),
    Batch("Post-Hoc Resolution", Once,
      Seq(ResolveCommandsWithIfExists) ++
      postHocResolutionRules: _*),
    Batch("Normalize Alter Table", Once, ResolveAlterTableChanges),
    Batch("Remove Unresolved Hints", Once,
      new ResolveHints.RemoveAllHints),
    Batch("Nondeterministic", Once,
      PullOutNondeterministic),
    Batch("UDF", Once,
      HandleNullInputsForUDF,
      ResolveEncodersInUDF),
    Batch("UpdateNullability", Once,
      UpdateAttributeNullability),
    Batch("Subquery", Once,
      UpdateOuterReferences),
    Batch("Cleanup", fixedPoint,
      CleanupAliases)
  )

  /**
   * For [[Add]]:
   * 1. if both side are interval, stays the same;
   * 2. else if one side is date and the other is interval,
   *    turns it to [[DateAddInterval]];
   * 3. else if one side is interval, turns it to [[TimeAdd]];
   * 4. else if one side is date, turns it to [[DateAdd]] ;
   * 5. else stays the same.
   *
   * For [[Subtract]]:
   * 1. if both side are interval, stays the same;
   * 2. else if the left side is date and the right side is interval,
   *    turns it to [[DateAddInterval(l, -r)]];
   * 3. else if the right side is an interval, turns it to [[TimeAdd(l, -r)]];
   * 4. else if one side is timestamp, turns it to [[SubtractTimestamps]];
   * 5. else if the right side is date, turns it to [[DateDiff]]/[[SubtractDates]];
   * 6. else if the left side is date, turns it to [[DateSub]];
   * 7. else turns it to stays the same.
   *
   * For [[Multiply]]:
   * 1. If one side is interval, turns it to [[MultiplyInterval]];
   * 2. otherwise, stays the same.
   *
   * For [[Divide]]:
   * 1. If the left side is interval, turns it to [[DivideInterval]];
   * 2. otherwise, stays the same.
   */
  object ResolveBinaryArithmetic extends Rule[LogicalPlan] {
    override def apply(plan: LogicalPlan): LogicalPlan = plan.resolveOperatorsUp {
      case p: LogicalPlan => p.transformExpressionsUp {
        case a @ Add(l, r, f) if a.childrenResolved => (l.dataType, r.dataType) match {
          case (CalendarIntervalType, CalendarIntervalType) => a
          case (DateType, CalendarIntervalType) => DateAddInterval(l, r, ansiEnabled = f)
          case (_, CalendarIntervalType) => Cast(TimeAdd(l, r), l.dataType)
          case (CalendarIntervalType, DateType) => DateAddInterval(r, l, ansiEnabled = f)
          case (CalendarIntervalType, _) => Cast(TimeAdd(r, l), r.dataType)
          case (DateType, dt) if dt != StringType => DateAdd(l, r)
          case (dt, DateType) if dt != StringType => DateAdd(r, l)
          case _ => a
        }
        case s @ Subtract(l, r, f) if s.childrenResolved => (l.dataType, r.dataType) match {
          case (CalendarIntervalType, CalendarIntervalType) => s
          case (DateType, CalendarIntervalType) =>
            DatetimeSub(l, r, DateAddInterval(l, UnaryMinus(r, f), ansiEnabled = f))
          case (_, CalendarIntervalType) =>
            Cast(DatetimeSub(l, r, TimeAdd(l, UnaryMinus(r, f))), l.dataType)
          case (TimestampType, _) => SubtractTimestamps(l, r)
          case (_, TimestampType) => SubtractTimestamps(l, r)
          case (_, DateType) => SubtractDates(l, r)
          case (DateType, dt) if dt != StringType => DateSub(l, r)
          case _ => s
        }
        case m @ Multiply(l, r, f) if m.childrenResolved => (l.dataType, r.dataType) match {
          case (CalendarIntervalType, _) => MultiplyInterval(l, r, f)
          case (_, CalendarIntervalType) => MultiplyInterval(r, l, f)
          case _ => m
        }
        case d @ Divide(l, r, f) if d.childrenResolved => (l.dataType, r.dataType) match {
          case (CalendarIntervalType, _) => DivideInterval(l, r, f)
          case _ => d
        }
      }
    }
  }

  /**
   * Substitute child plan with WindowSpecDefinitions.
   */
  object WindowsSubstitution extends Rule[LogicalPlan] {
    def apply(plan: LogicalPlan): LogicalPlan = plan.resolveOperatorsUp {
      // Lookup WindowSpecDefinitions. This rule works with unresolved children.
      case WithWindowDefinition(windowDefinitions, child) => child.resolveExpressions {
        case UnresolvedWindowExpression(c, WindowSpecReference(windowName)) =>
          val windowSpecDefinition = windowDefinitions.getOrElse(windowName,
            throw QueryCompilationErrors.windowSpecificationNotDefinedError(windowName))
          WindowExpression(c, windowSpecDefinition)
      }
    }
  }

  /**
   * Replaces [[UnresolvedAlias]]s with concrete aliases.
   */
  object ResolveAliases extends Rule[LogicalPlan] {
    private def assignAliases(exprs: Seq[NamedExpression]) = {
      exprs.map(_.transformUp { case u @ UnresolvedAlias(child, optGenAliasFunc) =>
          child match {
            case ne: NamedExpression => ne
            case go @ GeneratorOuter(g: Generator) if g.resolved => MultiAlias(go, Nil)
            case e if !e.resolved => u
            case g: Generator => MultiAlias(g, Nil)
            case c @ Cast(ne: NamedExpression, _, _) => Alias(c, ne.name)()
            case e: ExtractValue => Alias(e, toPrettySQL(e))()
            case e if optGenAliasFunc.isDefined =>
              Alias(child, optGenAliasFunc.get.apply(e))()
            case e => Alias(e, toPrettySQL(e))()
          }
        }
      ).asInstanceOf[Seq[NamedExpression]]
    }

    private def hasUnresolvedAlias(exprs: Seq[NamedExpression]) =
      exprs.exists(_.find(_.isInstanceOf[UnresolvedAlias]).isDefined)

    def apply(plan: LogicalPlan): LogicalPlan = plan.resolveOperatorsUp {
      case Aggregate(groups, aggs, child) if child.resolved && hasUnresolvedAlias(aggs) =>
        Aggregate(groups, assignAliases(aggs), child)

      case g: GroupingSets if g.child.resolved && hasUnresolvedAlias(g.aggregations) =>
        g.copy(aggregations = assignAliases(g.aggregations))

      case Pivot(groupByOpt, pivotColumn, pivotValues, aggregates, child)
        if child.resolved && groupByOpt.isDefined && hasUnresolvedAlias(groupByOpt.get) =>
        Pivot(Some(assignAliases(groupByOpt.get)), pivotColumn, pivotValues, aggregates, child)

      case Project(projectList, child) if child.resolved && hasUnresolvedAlias(projectList) =>
        Project(assignAliases(projectList), child)
    }
  }

  object ResolveGroupingAnalytics extends Rule[LogicalPlan] {
    /*
     *  GROUP BY a, b, c WITH ROLLUP
     *  is equivalent to
     *  GROUP BY a, b, c GROUPING SETS ( (a, b, c), (a, b), (a), ( ) ).
     *  Group Count: N + 1 (N is the number of group expressions)
     *
     *  We need to get all of its subsets for the rule described above, the subset is
     *  represented as sequence of expressions.
     */
    def rollupExprs(exprs: Seq[Expression]): Seq[Seq[Expression]] = exprs.inits.toIndexedSeq

    /*
     *  GROUP BY a, b, c WITH CUBE
     *  is equivalent to
     *  GROUP BY a, b, c GROUPING SETS ( (a, b, c), (a, b), (b, c), (a, c), (a), (b), (c), ( ) ).
     *  Group Count: 2 ^ N (N is the number of group expressions)
     *
     *  We need to get all of its subsets for a given GROUPBY expression, the subsets are
     *  represented as sequence of expressions.
     */
    def cubeExprs(exprs: Seq[Expression]): Seq[Seq[Expression]] = {
      // `cubeExprs0` is recursive and returns a lazy Stream. Here we call `toIndexedSeq` to
      // materialize it and avoid serialization problems later on.
      cubeExprs0(exprs).toIndexedSeq
    }

    def cubeExprs0(exprs: Seq[Expression]): Seq[Seq[Expression]] = exprs.toList match {
      case x :: xs =>
        val initial = cubeExprs0(xs)
        initial.map(x +: _) ++ initial
      case Nil =>
        Seq(Seq.empty)
    }

    private[analysis] def hasGroupingFunction(e: Expression): Boolean = {
      e.collectFirst {
        case g: Grouping => g
        case g: GroupingID => g
      }.isDefined
    }

    private def replaceGroupingFunc(
        expr: Expression,
        groupByExprs: Seq[Expression],
        gid: Expression): Expression = {
      expr transform {
        case e: GroupingID =>
          if (e.groupByExprs.isEmpty ||
              e.groupByExprs.map(_.canonicalized) == groupByExprs.map(_.canonicalized)) {
            Alias(gid, toPrettySQL(e))()
          } else {
            throw QueryCompilationErrors.groupingIDMismatchError(e, groupByExprs)
          }
        case e @ Grouping(col: Expression) =>
          val idx = groupByExprs.indexWhere(_.semanticEquals(col))
          if (idx >= 0) {
            Alias(Cast(BitwiseAnd(ShiftRight(gid, Literal(groupByExprs.length - 1 - idx)),
              Literal(1L)), ByteType), toPrettySQL(e))()
          } else {
            throw QueryCompilationErrors.groupingColInvalidError(col, groupByExprs)
          }
      }
    }

    /*
     * Create new alias for all group by expressions for `Expand` operator.
     */
    private def constructGroupByAlias(groupByExprs: Seq[Expression]): Seq[Alias] = {
      groupByExprs.map {
        case e: NamedExpression => Alias(e, e.name)(qualifier = e.qualifier)
        case other => Alias(other, other.toString)()
      }
    }

    /*
     * Construct [[Expand]] operator with grouping sets.
     */
    private def constructExpand(
        selectedGroupByExprs: Seq[Seq[Expression]],
        child: LogicalPlan,
        groupByAliases: Seq[Alias],
        gid: Attribute): LogicalPlan = {
      // Change the nullability of group by aliases if necessary. For example, if we have
      // GROUPING SETS ((a,b), a), we do not need to change the nullability of a, but we
      // should change the nullability of b to be TRUE.
      // TODO: For Cube/Rollup just set nullability to be `true`.
      val expandedAttributes = groupByAliases.map { alias =>
        if (selectedGroupByExprs.exists(!_.contains(alias.child))) {
          alias.toAttribute.withNullability(true)
        } else {
          alias.toAttribute
        }
      }

      val groupingSetsAttributes = selectedGroupByExprs.map { groupingSetExprs =>
        groupingSetExprs.map { expr =>
          val alias = groupByAliases.find(_.child.semanticEquals(expr)).getOrElse(
            throw QueryCompilationErrors.selectExprNotInGroupByError(expr, groupByAliases))
          // Map alias to expanded attribute.
          expandedAttributes.find(_.semanticEquals(alias.toAttribute)).getOrElse(
            alias.toAttribute)
        }
      }

      Expand(groupingSetsAttributes, groupByAliases, expandedAttributes, gid, child)
    }

    /*
     * Construct new aggregate expressions by replacing grouping functions.
     */
    private def constructAggregateExprs(
        groupByExprs: Seq[Expression],
        aggregations: Seq[NamedExpression],
        groupByAliases: Seq[Alias],
        groupingAttrs: Seq[Expression],
        gid: Attribute): Seq[NamedExpression] = aggregations.map {
      // collect all the found AggregateExpression, so we can check an expression is part of
      // any AggregateExpression or not.
      val aggsBuffer = ArrayBuffer[Expression]()
      // Returns whether the expression belongs to any expressions in `aggsBuffer` or not.
      def isPartOfAggregation(e: Expression): Boolean = {
        aggsBuffer.exists(a => a.find(_ eq e).isDefined)
      }
      replaceGroupingFunc(_, groupByExprs, gid).transformDown {
        // AggregateExpression should be computed on the unmodified value of its argument
        // expressions, so we should not replace any references to grouping expression
        // inside it.
        case e: AggregateExpression =>
          aggsBuffer += e
          e
        case e if isPartOfAggregation(e) => e
        case e =>
          // Replace expression by expand output attribute.
          val index = groupByAliases.indexWhere(_.child.semanticEquals(e))
          if (index == -1) {
            e
          } else {
            groupingAttrs(index)
          }
      }.asInstanceOf[NamedExpression]
    }

    private def getFinalGroupByExpressions(
        selectedGroupByExprs: Seq[Seq[Expression]],
        groupByExprs: Seq[Expression]): Seq[Expression] = {
      // In case of ANSI-SQL compliant syntax for GROUPING SETS, groupByExprs is optional and
      // can be null. In such case, we derive the groupByExprs from the user supplied values for
      // grouping sets.
      if (groupByExprs == Nil) {
        selectedGroupByExprs.flatten.foldLeft(Seq.empty[Expression]) { (result, currentExpr) =>
          // Only unique expressions are included in the group by expressions and is determined
          // based on their semantic equality. Example. grouping sets ((a * b), (b * a)) results
          // in grouping expression (a * b)
          if (result.exists(_.semanticEquals(currentExpr))) {
            result
          } else {
            result :+ currentExpr
          }
        }
      } else {
        groupByExprs
      }
    }

    /*
     * Construct [[Aggregate]] operator from Cube/Rollup/GroupingSets.
     */
    private def constructAggregate(
        selectedGroupByExprs: Seq[Seq[Expression]],
        groupByExprs: Seq[Expression],
        aggregationExprs: Seq[NamedExpression],
        child: LogicalPlan): LogicalPlan = {
      val finalGroupByExpressions = getFinalGroupByExpressions(selectedGroupByExprs, groupByExprs)

      if (finalGroupByExpressions.size > GroupingID.dataType.defaultSize * 8) {
        throw QueryCompilationErrors.groupingSizeTooLargeError(GroupingID.dataType.defaultSize * 8)
      }

      // Expand works by setting grouping expressions to null as determined by the
      // `selectedGroupByExprs`. To prevent these null values from being used in an aggregate
      // instead of the original value we need to create new aliases for all group by expressions
      // that will only be used for the intended purpose.
      val groupByAliases = constructGroupByAlias(finalGroupByExpressions)

      val gid = AttributeReference(VirtualColumn.groupingIdName, GroupingID.dataType, false)()
      val expand = constructExpand(selectedGroupByExprs, child, groupByAliases, gid)
      val groupingAttrs = expand.output.drop(child.output.length)

      val aggregations = constructAggregateExprs(
        finalGroupByExpressions, aggregationExprs, groupByAliases, groupingAttrs, gid)

      Aggregate(groupingAttrs, aggregations, expand)
    }

    private def findGroupingExprs(plan: LogicalPlan): Seq[Expression] = {
      plan.collectFirst {
        case a: Aggregate =>
          // this Aggregate should have grouping id as the last grouping key.
          val gid = a.groupingExpressions.last
          if (!gid.isInstanceOf[AttributeReference]
            || gid.asInstanceOf[AttributeReference].name != VirtualColumn.groupingIdName) {
            throw QueryCompilationErrors.groupingMustWithGroupingSetsOrCubeOrRollupError()
          }
          a.groupingExpressions.take(a.groupingExpressions.length - 1)
      }.getOrElse {
        throw QueryCompilationErrors.groupingMustWithGroupingSetsOrCubeOrRollupError()
      }
    }

    private def tryResolveHavingCondition(h: UnresolvedHaving): LogicalPlan = {
      val aggForResolving = h.child match {
        // For CUBE/ROLLUP expressions, to avoid resolving repeatedly, here we delete them from
        // groupingExpressions for condition resolving.
        case a @ Aggregate(Seq(c @ Cube(groupByExprs)), _, _) =>
          a.copy(groupingExpressions = groupByExprs)
        case a @ Aggregate(Seq(r @ Rollup(groupByExprs)), _, _) =>
          a.copy(groupingExpressions = groupByExprs)
        case g: GroupingSets =>
          Aggregate(
            getFinalGroupByExpressions(g.selectedGroupByExprs, g.groupByExprs),
            g.aggregations, g.child)
      }
      // Try resolving the condition of the filter as though it is in the aggregate clause
      val resolvedInfo =
        ResolveAggregateFunctions.resolveFilterCondInAggregate(h.havingCondition, aggForResolving)

      // Push the aggregate expressions into the aggregate (if any).
      if (resolvedInfo.nonEmpty) {
        val (extraAggExprs, resolvedHavingCond) = resolvedInfo.get
        val newChild = h.child match {
          case Aggregate(Seq(c @ Cube(groupByExprs)), aggregateExpressions, child) =>
            constructAggregate(
              cubeExprs(groupByExprs), groupByExprs, aggregateExpressions ++ extraAggExprs, child)
          case Aggregate(Seq(r @ Rollup(groupByExprs)), aggregateExpressions, child) =>
            constructAggregate(
              rollupExprs(groupByExprs), groupByExprs, aggregateExpressions ++ extraAggExprs, child)
          case x: GroupingSets =>
            constructAggregate(
              x.selectedGroupByExprs, x.groupByExprs, x.aggregations ++ extraAggExprs, x.child)
        }

        // Since the exprId of extraAggExprs will be changed in the constructed aggregate, and the
        // aggregateExpressions keeps the input order. So here we build an exprMap to resolve the
        // condition again.
        val exprMap = extraAggExprs.zip(
          newChild.asInstanceOf[Aggregate].aggregateExpressions.takeRight(
            extraAggExprs.length)).toMap
        val newCond = resolvedHavingCond.transform {
          case ne: NamedExpression if exprMap.contains(ne) => exprMap(ne)
        }
        Project(newChild.output.dropRight(extraAggExprs.length),
          Filter(newCond, newChild))
      } else {
        h
      }
    }

    // This require transformDown to resolve having condition when generating aggregate node for
    // CUBE/ROLLUP/GROUPING SETS. This also replace grouping()/grouping_id() in resolved
    // Filter/Sort.
    def apply(plan: LogicalPlan): LogicalPlan = plan resolveOperatorsDown {
      case h @ UnresolvedHaving(
          _, agg @ Aggregate(Seq(c @ Cube(groupByExprs)), aggregateExpressions, _))
          if agg.childrenResolved && (groupByExprs ++ aggregateExpressions).forall(_.resolved) =>
        tryResolveHavingCondition(h)
      case h @ UnresolvedHaving(
          _, agg @ Aggregate(Seq(r @ Rollup(groupByExprs)), aggregateExpressions, _))
          if agg.childrenResolved && (groupByExprs ++ aggregateExpressions).forall(_.resolved) =>
        tryResolveHavingCondition(h)
      case h @ UnresolvedHaving(_, g: GroupingSets)
          if g.childrenResolved && g.expressions.forall(_.resolved) =>
        tryResolveHavingCondition(h)

      case a if !a.childrenResolved => a // be sure all of the children are resolved.

      // Ensure group by expressions and aggregate expressions have been resolved.
      case Aggregate(Seq(c @ Cube(groupByExprs)), aggregateExpressions, child)
        if (groupByExprs ++ aggregateExpressions).forall(_.resolved) =>
        constructAggregate(cubeExprs(groupByExprs), groupByExprs, aggregateExpressions, child)
      case Aggregate(Seq(r @ Rollup(groupByExprs)), aggregateExpressions, child)
        if (groupByExprs ++ aggregateExpressions).forall(_.resolved) =>
        constructAggregate(rollupExprs(groupByExprs), groupByExprs, aggregateExpressions, child)
      // Ensure all the expressions have been resolved.
      case x: GroupingSets if x.expressions.forall(_.resolved) =>
        constructAggregate(x.selectedGroupByExprs, x.groupByExprs, x.aggregations, x.child)

      // We should make sure all expressions in condition have been resolved.
      case f @ Filter(cond, child) if hasGroupingFunction(cond) && cond.resolved =>
        val groupingExprs = findGroupingExprs(child)
        // The unresolved grouping id will be resolved by ResolveMissingReferences
        val newCond = replaceGroupingFunc(cond, groupingExprs, VirtualColumn.groupingIdAttribute)
        f.copy(condition = newCond)

      // We should make sure all [[SortOrder]]s have been resolved.
      case s @ Sort(order, _, child)
        if order.exists(hasGroupingFunction) && order.forall(_.resolved) =>
        val groupingExprs = findGroupingExprs(child)
        val gid = VirtualColumn.groupingIdAttribute
        // The unresolved grouping id will be resolved by ResolveMissingReferences
        val newOrder = order.map(replaceGroupingFunc(_, groupingExprs, gid).asInstanceOf[SortOrder])
        s.copy(order = newOrder)
    }
  }

  object ResolvePivot extends Rule[LogicalPlan] {
    def apply(plan: LogicalPlan): LogicalPlan = plan resolveOperators {
      case p: Pivot if !p.childrenResolved || !p.aggregates.forall(_.resolved)
        || (p.groupByExprsOpt.isDefined && !p.groupByExprsOpt.get.forall(_.resolved))
        || !p.pivotColumn.resolved || !p.pivotValues.forall(_.resolved) => p
      case Pivot(groupByExprsOpt, pivotColumn, pivotValues, aggregates, child) =>
        if (!RowOrdering.isOrderable(pivotColumn.dataType)) {
          throw QueryCompilationErrors.unorderablePivotColError(pivotColumn)
        }
        // Check all aggregate expressions.
        aggregates.foreach(checkValidAggregateExpression)
        // Check all pivot values are literal and match pivot column data type.
        val evalPivotValues = pivotValues.map { value =>
          val foldable = value match {
            case Alias(v, _) => v.foldable
            case _ => value.foldable
          }
          if (!foldable) {
            throw QueryCompilationErrors.nonLiteralPivotValError(value)
          }
          if (!Cast.canCast(value.dataType, pivotColumn.dataType)) {
            throw QueryCompilationErrors.pivotValDataTypeMismatchError(value, pivotColumn)
          }
          Cast(value, pivotColumn.dataType, Some(conf.sessionLocalTimeZone)).eval(EmptyRow)
        }
        // Group-by expressions coming from SQL are implicit and need to be deduced.
        val groupByExprs = groupByExprsOpt.getOrElse {
          val pivotColAndAggRefs = pivotColumn.references ++ AttributeSet(aggregates)
          child.output.filterNot(pivotColAndAggRefs.contains)
        }
        val singleAgg = aggregates.size == 1
        def outputName(value: Expression, aggregate: Expression): String = {
          val stringValue = value match {
            case n: NamedExpression => n.name
            case _ =>
              val utf8Value =
                Cast(value, StringType, Some(conf.sessionLocalTimeZone)).eval(EmptyRow)
              Option(utf8Value).map(_.toString).getOrElse("null")
          }
          if (singleAgg) {
            stringValue
          } else {
            val suffix = aggregate match {
              case n: NamedExpression => n.name
              case _ => toPrettySQL(aggregate)
            }
            stringValue + "_" + suffix
          }
        }
        if (aggregates.forall(a => PivotFirst.supportsDataType(a.dataType))) {
          // Since evaluating |pivotValues| if statements for each input row can get slow this is an
          // alternate plan that instead uses two steps of aggregation.
          val namedAggExps: Seq[NamedExpression] = aggregates.map(a => Alias(a, a.sql)())
          val namedPivotCol = pivotColumn match {
            case n: NamedExpression => n
            case _ => Alias(pivotColumn, "__pivot_col")()
          }
          val bigGroup = groupByExprs :+ namedPivotCol
          val firstAgg = Aggregate(bigGroup, bigGroup ++ namedAggExps, child)
          val pivotAggs = namedAggExps.map { a =>
            Alias(PivotFirst(namedPivotCol.toAttribute, a.toAttribute, evalPivotValues)
              .toAggregateExpression()
            , "__pivot_" + a.sql)()
          }
          val groupByExprsAttr = groupByExprs.map(_.toAttribute)
          val secondAgg = Aggregate(groupByExprsAttr, groupByExprsAttr ++ pivotAggs, firstAgg)
          val pivotAggAttribute = pivotAggs.map(_.toAttribute)
          val pivotOutputs = pivotValues.zipWithIndex.flatMap { case (value, i) =>
            aggregates.zip(pivotAggAttribute).map { case (aggregate, pivotAtt) =>
              Alias(ExtractValue(pivotAtt, Literal(i), resolver), outputName(value, aggregate))()
            }
          }
          Project(groupByExprsAttr ++ pivotOutputs, secondAgg)
        } else {
          val pivotAggregates: Seq[NamedExpression] = pivotValues.flatMap { value =>
            def ifExpr(e: Expression) = {
              If(
                EqualNullSafe(
                  pivotColumn,
                  Cast(value, pivotColumn.dataType, Some(conf.sessionLocalTimeZone))),
                e, Literal(null))
            }
            aggregates.map { aggregate =>
              val filteredAggregate = aggregate.transformDown {
                // Assumption is the aggregate function ignores nulls. This is true for all current
                // AggregateFunction's with the exception of First and Last in their default mode
                // (which we handle) and possibly some Hive UDAF's.
                case First(expr, _) =>
                  First(ifExpr(expr), true)
                case Last(expr, _) =>
                  Last(ifExpr(expr), true)
                case a: AggregateFunction =>
                  a.withNewChildren(a.children.map(ifExpr))
              }.transform {
                // We are duplicating aggregates that are now computing a different value for each
                // pivot value.
                // TODO: Don't construct the physical container until after analysis.
                case ae: AggregateExpression => ae.copy(resultId = NamedExpression.newExprId)
              }
              Alias(filteredAggregate, outputName(value, aggregate))()
            }
          }
          Aggregate(groupByExprs, groupByExprs ++ pivotAggregates, child)
        }
    }

    // Support any aggregate expression that can appear in an Aggregate plan except Pandas UDF.
    // TODO: Support Pandas UDF.
    private def checkValidAggregateExpression(expr: Expression): Unit = expr match {
      case _: AggregateExpression => // OK and leave the argument check to CheckAnalysis.
      case expr: PythonUDF if PythonUDF.isGroupedAggPandasUDF(expr) =>
        throw QueryCompilationErrors.pandasUDFAggregateNotSupportedInPivotError()
      case e: Attribute =>
        throw QueryCompilationErrors.aggregateExpressionRequiredForPivotError(e.sql)
      case e => e.children.foreach(checkValidAggregateExpression)
    }
  }

  case class ResolveNamespace(catalogManager: CatalogManager)
    extends Rule[LogicalPlan] with LookupCatalog {
    def apply(plan: LogicalPlan): LogicalPlan = plan resolveOperators {
      case s @ ShowTables(UnresolvedNamespace(Seq()), _, _) =>
        s.copy(namespace = ResolvedNamespace(currentCatalog, catalogManager.currentNamespace))
      case s @ ShowTableExtended(UnresolvedNamespace(Seq()), _, _, _) =>
        s.copy(namespace = ResolvedNamespace(currentCatalog, catalogManager.currentNamespace))
      case s @ ShowViews(UnresolvedNamespace(Seq()), _) =>
        s.copy(namespace = ResolvedNamespace(currentCatalog, catalogManager.currentNamespace))
      case UnresolvedNamespace(Seq()) =>
        ResolvedNamespace(currentCatalog, Seq.empty[String])
      case UnresolvedNamespace(CatalogAndNamespace(catalog, ns)) =>
        ResolvedNamespace(catalog, ns)
    }
  }

  private def isResolvingView: Boolean = AnalysisContext.get.catalogAndNamespace.nonEmpty
  private def referredTempViewNames: Seq[Seq[String]] = AnalysisContext.get.referredTempViewNames

  /**
   * Resolve relations to temp views. This is not an actual rule, and is called by
   * [[ResolveTables]] and [[ResolveRelations]].
   */
  object ResolveTempViews extends Rule[LogicalPlan] {
    def apply(plan: LogicalPlan): LogicalPlan = plan.resolveOperatorsUp {
      case u @ UnresolvedRelation(ident, _, isStreaming) =>
        lookupTempView(ident, isStreaming).getOrElse(u)
      case i @ InsertIntoStatement(UnresolvedRelation(ident, _, false), _, _, _, _, _) =>
        lookupTempView(ident)
          .map(view => i.copy(table = view))
          .getOrElse(i)
      case c @ CacheTable(UnresolvedRelation(ident, _, false), _, _, _) =>
        lookupTempView(ident)
          .map(view => c.copy(table = view))
          .getOrElse(c)
      case c @ UncacheTable(UnresolvedRelation(ident, _, false), _, _) =>
        lookupTempView(ident)
          .map(view => c.copy(table = view, isTempView = true))
          .getOrElse(c)
      // TODO (SPARK-27484): handle streaming write commands when we have them.
      case write: V2WriteCommand =>
        write.table match {
          case UnresolvedRelation(ident, _, false) =>
            lookupTempView(ident).map(EliminateSubqueryAliases(_)).map {
              case r: DataSourceV2Relation => write.withNewTable(r)
              case _ => throw QueryCompilationErrors.writeIntoTempViewNotAllowedError(ident.quoted)
            }.getOrElse(write)
          case _ => write
        }
      case u @ UnresolvedTable(ident, cmd, _) =>
        lookupTempView(ident).foreach { _ =>
          throw QueryCompilationErrors.expectTableNotViewError(
            ResolvedView(ident.asIdentifier, isTemp = true), cmd, u.relationTypeMismatchHint, u)
        }
        u
      case u @ UnresolvedView(ident, cmd, allowTemp, _) =>
        lookupTempView(ident).map { _ =>
          if (!allowTemp) {
            u.failAnalysis(s"${ident.quoted} is a temp view. '$cmd' expects a permanent view.")
          }
          ResolvedView(ident.asIdentifier, isTemp = true)
        }
        .getOrElse(u)
      case u @ UnresolvedTableOrView(ident, cmd, allowTempView) =>
        lookupTempView(ident)
          .map { _ =>
            if (!allowTempView) {
              throw QueryCompilationErrors.expectTableOrPermanentViewNotTempViewError(
                ident.quoted, cmd, u)
            }
            ResolvedView(ident.asIdentifier, isTemp = true)
          }
          .getOrElse(u)
    }

    def lookupTempView(
        identifier: Seq[String], isStreaming: Boolean = false): Option[LogicalPlan] = {
      // Permanent View can't refer to temp views, no need to lookup at all.
      if (isResolvingView && !referredTempViewNames.contains(identifier)) return None

      val tmpView = identifier match {
        case Seq(part1) => v1SessionCatalog.lookupTempView(part1)
        case Seq(part1, part2) => v1SessionCatalog.lookupGlobalTempView(part1, part2)
        case _ => None
      }

      if (isStreaming && tmpView.nonEmpty && !tmpView.get.isStreaming) {
        throw QueryCompilationErrors.readNonStreamingTempViewError(identifier.quoted)
      }
      tmpView.map(ResolveRelations.resolveViews)
    }
  }

  // If we are resolving relations insides views, we need to expand single-part relation names with
  // the current catalog and namespace of when the view was created.
  private def expandRelationName(nameParts: Seq[String]): Seq[String] = {
    if (!isResolvingView || referredTempViewNames.contains(nameParts)) return nameParts

    if (nameParts.length == 1) {
      AnalysisContext.get.catalogAndNamespace :+ nameParts.head
    } else if (catalogManager.isCatalogRegistered(nameParts.head)) {
      nameParts
    } else {
      AnalysisContext.get.catalogAndNamespace.head +: nameParts
    }
  }

  /**
   * Adds metadata columns to output for child relations when nodes are missing resolved attributes.
   *
   * References to metadata columns are resolved using columns from [[LogicalPlan.metadataOutput]],
   * but the relation's output does not include the metadata columns until the relation is replaced
   * using [[DataSourceV2Relation.withMetadataColumns()]]. Unless this rule adds metadata to the
   * relation's output, the analyzer will detect that nothing produces the columns.
   *
   * This rule only adds metadata columns when a node is resolved but is missing input from its
   * children. This ensures that metadata columns are not added to the plan unless they are used. By
   * checking only resolved nodes, this ensures that * expansion is already done so that metadata
   * columns are not accidentally selected by *.
   */
  object AddMetadataColumns extends Rule[LogicalPlan] {
    import org.apache.spark.sql.execution.datasources.v2.DataSourceV2Implicits._

    private def hasMetadataCol(plan: LogicalPlan): Boolean = {
      plan.expressions.exists(_.find {
        case a: Attribute => a.isMetadataCol
        case _ => false
      }.isDefined)
    }

    private def addMetadataCol(plan: LogicalPlan): LogicalPlan = plan match {
      case r: DataSourceV2Relation => r.withMetadataColumns()
      case _ => plan.withNewChildren(plan.children.map(addMetadataCol))
    }

    def apply(plan: LogicalPlan): LogicalPlan = plan resolveOperatorsUp {
      case node if node.children.nonEmpty && node.resolved && hasMetadataCol(node) =>
        val inputAttrs = AttributeSet(node.children.flatMap(_.output))
        val metaCols = node.expressions.flatMap(_.collect {
          case a: Attribute if a.isMetadataCol && !inputAttrs.contains(a) => a
        })
        if (metaCols.isEmpty) {
          node
        } else {
          val newNode = addMetadataCol(node)
          // We should not change the output schema of the plan. We should project away the extr
          // metadata columns if necessary.
          if (newNode.sameOutput(node)) {
            newNode
          } else {
            Project(node.output, newNode)
          }
        }
    }
  }

  /**
   * Resolve table relations with concrete relations from v2 catalog.
   *
   * [[ResolveRelations]] still resolves v1 tables.
   */
  object ResolveTables extends Rule[LogicalPlan] {
    def apply(plan: LogicalPlan): LogicalPlan = ResolveTempViews(plan).resolveOperatorsUp {
      case u: UnresolvedRelation =>
        lookupV2Relation(u.multipartIdentifier, u.options, u.isStreaming)
          .map { relation =>
            val (catalog, ident) = relation match {
              case ds: DataSourceV2Relation => (ds.catalog, ds.identifier.get)
              case s: StreamingRelationV2 => (s.catalog, s.identifier.get)
            }
            SubqueryAlias(catalog.get.name +: ident.namespace :+ ident.name, relation)
          }.getOrElse(u)

      case u @ UnresolvedTable(NonSessionCatalogAndIdentifier(catalog, ident), _, _) =>
        CatalogV2Util.loadTable(catalog, ident)
          .map(table => ResolvedTable.create(catalog.asTableCatalog, ident, table))
          .getOrElse(u)

      case u @ UnresolvedTableOrView(NonSessionCatalogAndIdentifier(catalog, ident), _, _) =>
        CatalogV2Util.loadTable(catalog, ident)
          .map(table => ResolvedTable.create(catalog.asTableCatalog, ident, table))
          .getOrElse(u)

      case i @ InsertIntoStatement(u @ UnresolvedRelation(_, _, false), _, _, _, _, _)
          if i.query.resolved =>
        lookupV2Relation(u.multipartIdentifier, u.options, false)
          .map(v2Relation => i.copy(table = v2Relation))
          .getOrElse(i)

      case c @ CacheTable(u @ UnresolvedRelation(_, _, false), _, _, _) =>
        lookupV2Relation(u.multipartIdentifier, u.options, false)
          .map(v2Relation => c.copy(table = v2Relation))
          .getOrElse(c)

      case c @ UncacheTable(u @ UnresolvedRelation(_, _, false), _, _) =>
        lookupV2Relation(u.multipartIdentifier, u.options, false)
          .map(v2Relation => c.copy(table = v2Relation))
          .getOrElse(c)

      // TODO (SPARK-27484): handle streaming write commands when we have them.
      case write: V2WriteCommand =>
        write.table match {
          case u: UnresolvedRelation if !u.isStreaming =>
            lookupV2Relation(u.multipartIdentifier, u.options, false).map {
              case r: DataSourceV2Relation => write.withNewTable(r)
              case other => throw new IllegalStateException(
                "[BUG] unexpected plan returned by `lookupV2Relation`: " + other)
            }.getOrElse(write)
          case _ => write
        }

      case alter @ AlterTable(_, _, u: UnresolvedV2Relation, _) =>
        CatalogV2Util.loadRelation(u.catalog, u.tableName)
          .map(rel => alter.copy(table = rel))
          .getOrElse(alter)

      case u: UnresolvedV2Relation =>
        CatalogV2Util.loadRelation(u.catalog, u.tableName).getOrElse(u)
    }

    /**
     * Performs the lookup of DataSourceV2 Tables from v2 catalog.
     */
    private def lookupV2Relation(
        identifier: Seq[String],
        options: CaseInsensitiveStringMap,
        isStreaming: Boolean): Option[LogicalPlan] =
      expandRelationName(identifier) match {
        case NonSessionCatalogAndIdentifier(catalog, ident) =>
          CatalogV2Util.loadTable(catalog, ident) match {
            case Some(table) =>
              if (isStreaming) {
                Some(StreamingRelationV2(None, table.name, table, options,
                  table.schema.toAttributes, Some(catalog), Some(ident), None))
              } else {
                Some(DataSourceV2Relation.create(table, Some(catalog), Some(ident), options))
              }
            case None => None
          }
        case _ => None
      }
  }

  /**
   * Replaces [[UnresolvedRelation]]s with concrete relations from the catalog.
   */
  object ResolveRelations extends Rule[LogicalPlan] {
    // The current catalog and namespace may be different from when the view was created, we must
    // resolve the view logical plan here, with the catalog and namespace stored in view metadata.
    // This is done by keeping the catalog and namespace in `AnalysisContext`, and analyzer will
    // look at `AnalysisContext.catalogAndNamespace` when resolving relations with single-part name.
    // If `AnalysisContext.catalogAndNamespace` is non-empty, analyzer will expand single-part names
    // with it, instead of current catalog and namespace.
    def resolveViews(plan: LogicalPlan): LogicalPlan = plan match {
      // The view's child should be a logical plan parsed from the `desc.viewText`, the variable
      // `viewText` should be defined, or else we throw an error on the generation of the View
      // operator.
      case view @ View(desc, isTempView, child) if !child.resolved =>
        // Resolve all the UnresolvedRelations and Views in the child.
        val newChild = AnalysisContext.withAnalysisContext(desc) {
          val nestedViewDepth = AnalysisContext.get.nestedViewDepth
          val maxNestedViewDepth = AnalysisContext.get.maxNestedViewDepth
          if (nestedViewDepth > maxNestedViewDepth) {
            throw QueryCompilationErrors.viewDepthExceedsMaxResolutionDepthError(
              desc.identifier, maxNestedViewDepth, view)
          }
          SQLConf.withExistingConf(View.effectiveSQLConf(desc.viewSQLConfigs, isTempView)) {
            executeSameContext(child)
          }
        }
        view.copy(child = newChild)
      case p @ SubqueryAlias(_, view: View) =>
        p.copy(child = resolveViews(view))
      case _ => plan
    }

    def apply(plan: LogicalPlan): LogicalPlan = ResolveTempViews(plan).resolveOperatorsUp {
      case i @ InsertIntoStatement(table, _, _, _, _, _) if i.query.resolved =>
        val relation = table match {
          case u @ UnresolvedRelation(_, _, false) =>
            lookupRelation(u.multipartIdentifier, u.options, false).getOrElse(u)
          case other => other
        }

        EliminateSubqueryAliases(relation) match {
          case v: View =>
            throw QueryCompilationErrors.insertIntoViewNotAllowedError(v.desc.identifier, table)
          case other => i.copy(table = other)
        }

      case c @ CacheTable(u @ UnresolvedRelation(_, _, false), _, _, _) =>
        lookupRelation(u.multipartIdentifier, u.options, false)
          .map(resolveViews)
          .map(EliminateSubqueryAliases(_))
          .map(relation => c.copy(table = relation))
          .getOrElse(c)

      case c @ UncacheTable(u @ UnresolvedRelation(_, _, false), _, _) =>
        lookupRelation(u.multipartIdentifier, u.options, false)
          .map(resolveViews)
          .map(EliminateSubqueryAliases(_))
          .map(relation => c.copy(table = relation))
          .getOrElse(c)

      // TODO (SPARK-27484): handle streaming write commands when we have them.
      case write: V2WriteCommand =>
        write.table match {
          case u: UnresolvedRelation if !u.isStreaming =>
            lookupRelation(u.multipartIdentifier, u.options, false)
              .map(EliminateSubqueryAliases(_))
              .map {
                case v: View => throw QueryCompilationErrors.writeIntoViewNotAllowedError(
                  v.desc.identifier, write)
                case u: UnresolvedCatalogRelation =>
                  throw QueryCompilationErrors.writeIntoV1TableNotAllowedError(
                    u.tableMeta.identifier, write)
                case r: DataSourceV2Relation => write.withNewTable(r)
                case other => throw new IllegalStateException(
                  "[BUG] unexpected plan returned by `lookupRelation`: " + other)
              }.getOrElse(write)
          case _ => write
        }

      case u: UnresolvedRelation =>
        lookupRelation(u.multipartIdentifier, u.options, u.isStreaming)
          .map(resolveViews).getOrElse(u)

      case u @ UnresolvedTable(identifier, cmd, relationTypeMismatchHint) =>
        lookupTableOrView(identifier).map {
          case v: ResolvedView =>
            throw QueryCompilationErrors.expectTableNotViewError(
              v, cmd, relationTypeMismatchHint, u)
          case table => table
        }.getOrElse(u)

      case u @ UnresolvedView(identifier, cmd, _, relationTypeMismatchHint) =>
        lookupTableOrView(identifier).map {
          case t: ResolvedTable =>
            throw QueryCompilationErrors.expectViewNotTableError(
              t, cmd, relationTypeMismatchHint, u)
          case view => view
        }.getOrElse(u)

      case u @ UnresolvedTableOrView(identifier, _, _) =>
        lookupTableOrView(identifier).getOrElse(u)
    }

    private def lookupTableOrView(identifier: Seq[String]): Option[LogicalPlan] = {
      expandRelationName(identifier) match {
        case SessionCatalogAndIdentifier(catalog, ident) =>
          CatalogV2Util.loadTable(catalog, ident).map {
            case v1Table: V1Table if v1Table.v1Table.tableType == CatalogTableType.VIEW =>
              ResolvedView(ident, isTemp = false)
            case table =>
              ResolvedTable.create(catalog.asTableCatalog, ident, table)
          }
        case _ => None
      }
    }

    // Look up a relation from the session catalog with the following logic:
    // 1) If the resolved catalog is not session catalog, return None.
    // 2) If a relation is not found in the catalog, return None.
    // 3) If a v1 table is found, create a v1 relation. Otherwise, create a v2 relation.
    private def lookupRelation(
        identifier: Seq[String],
        options: CaseInsensitiveStringMap,
        isStreaming: Boolean): Option[LogicalPlan] = {
      expandRelationName(identifier) match {
        case SessionCatalogAndIdentifier(catalog, ident) =>
          lazy val loaded = CatalogV2Util.loadTable(catalog, ident).map {
            case v1Table: V1Table =>
              if (isStreaming) {
                if (v1Table.v1Table.tableType == CatalogTableType.VIEW) {
                  throw QueryCompilationErrors.permanentViewNotSupportedByStreamingReadingAPIError(
                    identifier.quoted)
                }
                SubqueryAlias(
                  catalog.name +: ident.asMultipartIdentifier,
                  UnresolvedCatalogRelation(v1Table.v1Table, options, isStreaming = true))
              } else {
                v1SessionCatalog.getRelation(v1Table.v1Table, options)
              }
            case table =>
              if (isStreaming) {
                val v1Fallback = table match {
                  case withFallback: V2TableWithV1Fallback =>
                    Some(UnresolvedCatalogRelation(withFallback.v1Table, isStreaming = true))
                  case _ => None
                }
                SubqueryAlias(
                  catalog.name +: ident.asMultipartIdentifier,
                  StreamingRelationV2(None, table.name, table, options, table.schema.toAttributes,
                    Some(catalog), Some(ident), v1Fallback))
              } else {
                SubqueryAlias(
                  catalog.name +: ident.asMultipartIdentifier,
                  DataSourceV2Relation.create(table, Some(catalog), Some(ident), options))
              }
          }
          val key = catalog.name +: ident.namespace :+ ident.name
          AnalysisContext.get.relationCache.get(key).map(_.transform {
            case multi: MultiInstanceRelation =>
              val newRelation = multi.newInstance()
              newRelation.copyTagsFrom(multi)
              newRelation
          }).orElse {
            loaded.foreach(AnalysisContext.get.relationCache.update(key, _))
            loaded
          }
        case _ => None
      }
    }
  }

  object ResolveInsertInto extends Rule[LogicalPlan] {
    override def apply(plan: LogicalPlan): LogicalPlan = plan resolveOperators {
      case i @ InsertIntoStatement(r: DataSourceV2Relation, _, _, _, _, _)
          if i.query.resolved && i.userSpecifiedCols.isEmpty =>
        // ifPartitionNotExists is append with validation, but validation is not supported
        if (i.ifPartitionNotExists) {
          throw QueryCompilationErrors.unsupportedIfNotExistsError(r.table.name)
        }

        val partCols = partitionColumnNames(r.table)
        validatePartitionSpec(partCols, i.partitionSpec)

        val staticPartitions = i.partitionSpec.filter(_._2.isDefined).mapValues(_.get).toMap
        val query = addStaticPartitionColumns(r, i.query, staticPartitions)

        if (!i.overwrite) {
          AppendData.byPosition(r, query)
        } else if (conf.partitionOverwriteMode == PartitionOverwriteMode.DYNAMIC) {
          OverwritePartitionsDynamic.byPosition(r, query)
        } else {
          OverwriteByExpression.byPosition(r, query, staticDeleteExpression(r, staticPartitions))
        }
    }

    private def partitionColumnNames(table: Table): Seq[String] = {
      // get partition column names. in v2, partition columns are columns that are stored using an
      // identity partition transform because the partition values and the column values are
      // identical. otherwise, partition values are produced by transforming one or more source
      // columns and cannot be set directly in a query's PARTITION clause.
      table.partitioning.flatMap {
        case IdentityTransform(FieldReference(Seq(name))) => Some(name)
        case _ => None
      }
    }

    private def validatePartitionSpec(
        partitionColumnNames: Seq[String],
        partitionSpec: Map[String, Option[String]]): Unit = {
      // check that each partition name is a partition column. otherwise, it is not valid
      partitionSpec.keySet.foreach { partitionName =>
        partitionColumnNames.find(name => conf.resolver(name, partitionName)) match {
          case Some(_) =>
          case None =>
            throw QueryCompilationErrors.nonPartitionColError(partitionName)
        }
      }
    }

    private def addStaticPartitionColumns(
        relation: DataSourceV2Relation,
        query: LogicalPlan,
        staticPartitions: Map[String, String]): LogicalPlan = {

      if (staticPartitions.isEmpty) {
        query

      } else {
        // add any static value as a literal column
        val withStaticPartitionValues = {
          // for each static name, find the column name it will replace and check for unknowns.
          val outputNameToStaticName = staticPartitions.keySet.map(staticName =>
            relation.output.find(col => conf.resolver(col.name, staticName)) match {
              case Some(attr) =>
                attr.name -> staticName
              case _ =>
                throw QueryCompilationErrors.addStaticValToUnknownColError(staticName)
            }).toMap

          val queryColumns = query.output.iterator

          // for each output column, add the static value as a literal, or use the next input
          // column. this does not fail if input columns are exhausted and adds remaining columns
          // at the end. both cases will be caught by ResolveOutputRelation and will fail the
          // query with a helpful error message.
          relation.output.flatMap { col =>
            outputNameToStaticName.get(col.name).flatMap(staticPartitions.get) match {
              case Some(staticValue) =>
                Some(Alias(Cast(Literal(staticValue), col.dataType), col.name)())
              case _ if queryColumns.hasNext =>
                Some(queryColumns.next)
              case _ =>
                None
            }
          } ++ queryColumns
        }

        Project(withStaticPartitionValues, query)
      }
    }

    private def staticDeleteExpression(
        relation: DataSourceV2Relation,
        staticPartitions: Map[String, String]): Expression = {
      if (staticPartitions.isEmpty) {
        Literal(true)
      } else {
        staticPartitions.map { case (name, value) =>
          relation.output.find(col => conf.resolver(col.name, name)) match {
            case Some(attr) =>
              // the delete expression must reference the table's column names, but these attributes
              // are not available when CheckAnalysis runs because the relation is not a child of
              // the logical operation. instead, expressions are resolved after
              // ResolveOutputRelation runs, using the query's column names that will match the
              // table names at that point. because resolution happens after a future rule, create
              // an UnresolvedAttribute.
              EqualNullSafe(UnresolvedAttribute(attr.name), Cast(Literal(value), attr.dataType))
            case None =>
              throw QueryCompilationErrors.unknownStaticPartitionColError(name)
          }
        }.reduce(And)
      }
    }
  }

  /**
   * Replaces [[UnresolvedAttribute]]s with concrete [[AttributeReference]]s from
   * a logical plan node's children.
   */
  object ResolveReferences extends Rule[LogicalPlan] {
    /**
     * Generate a new logical plan for the right child with different expression IDs
     * for all conflicting attributes.
     */
    private def dedupRight (left: LogicalPlan, right: LogicalPlan): LogicalPlan = {
      val conflictingAttributes = left.outputSet.intersect(right.outputSet)
      logDebug(s"Conflicting attributes ${conflictingAttributes.mkString(",")} " +
        s"between $left and $right")

      /**
       * For LogicalPlan likes MultiInstanceRelation, Project, Aggregate, etc, whose output doesn't
       * inherit directly from its children, we could just stop collect on it. Because we could
       * always replace all the lower conflict attributes with the new attributes from the new
       * plan. Theoretically, we should do recursively collect for Generate and Window but we leave
       * it to the next batch to reduce possible overhead because this should be a corner case.
       */
      def collectConflictPlans(plan: LogicalPlan): Seq[(LogicalPlan, LogicalPlan)] = plan match {
        // Handle base relations that might appear more than once.
        case oldVersion: MultiInstanceRelation
            if oldVersion.outputSet.intersect(conflictingAttributes).nonEmpty =>
          val newVersion = oldVersion.newInstance()
          newVersion.copyTagsFrom(oldVersion)
          Seq((oldVersion, newVersion))

        case oldVersion: SerializeFromObject
            if oldVersion.outputSet.intersect(conflictingAttributes).nonEmpty =>
          Seq((oldVersion, oldVersion.copy(
            serializer = oldVersion.serializer.map(_.newInstance()))))

        // Handle projects that create conflicting aliases.
        case oldVersion @ Project(projectList, _)
            if findAliases(projectList).intersect(conflictingAttributes).nonEmpty =>
          Seq((oldVersion, oldVersion.copy(projectList = newAliases(projectList))))

        // We don't need to search child plan recursively if the projectList of a Project
        // is only composed of Alias and doesn't contain any conflicting attributes.
        // Because, even if the child plan has some conflicting attributes, the attributes
        // will be aliased to non-conflicting attributes by the Project at the end.
        case _ @ Project(projectList, _)
          if findAliases(projectList).size == projectList.size =>
          Nil

        case oldVersion @ Aggregate(_, aggregateExpressions, _)
            if findAliases(aggregateExpressions).intersect(conflictingAttributes).nonEmpty =>
          Seq((oldVersion, oldVersion.copy(
            aggregateExpressions = newAliases(aggregateExpressions))))

        // We don't search the child plan recursively for the same reason as the above Project.
        case _ @ Aggregate(_, aggregateExpressions, _)
          if findAliases(aggregateExpressions).size == aggregateExpressions.size =>
          Nil

        case oldVersion @ FlatMapGroupsInPandas(_, _, output, _)
            if oldVersion.outputSet.intersect(conflictingAttributes).nonEmpty =>
          Seq((oldVersion, oldVersion.copy(output = output.map(_.newInstance()))))

        case oldVersion @ FlatMapCoGroupsInPandas(_, _, _, output, _, _)
            if oldVersion.outputSet.intersect(conflictingAttributes).nonEmpty =>
          Seq((oldVersion, oldVersion.copy(output = output.map(_.newInstance()))))

        case oldVersion @ MapInPandas(_, output, _)
            if oldVersion.outputSet.intersect(conflictingAttributes).nonEmpty =>
          Seq((oldVersion, oldVersion.copy(output = output.map(_.newInstance()))))

        case oldVersion: Generate
            if oldVersion.producedAttributes.intersect(conflictingAttributes).nonEmpty =>
          val newOutput = oldVersion.generatorOutput.map(_.newInstance())
          Seq((oldVersion, oldVersion.copy(generatorOutput = newOutput)))

        case oldVersion: Expand
            if oldVersion.producedAttributes.intersect(conflictingAttributes).nonEmpty =>
          val producedAttributes = oldVersion.producedAttributes
          val newOutput = oldVersion.output.map { attr =>
            if (producedAttributes.contains(attr)) {
              attr.newInstance()
            } else {
              attr
            }
          }
          Seq((oldVersion, oldVersion.copy(output = newOutput)))

        case oldVersion @ Window(windowExpressions, _, _, child)
            if AttributeSet(windowExpressions.map(_.toAttribute)).intersect(conflictingAttributes)
            .nonEmpty =>
          Seq((oldVersion, oldVersion.copy(windowExpressions = newAliases(windowExpressions))))

        case _ => plan.children.flatMap(collectConflictPlans)
      }

      val conflictPlans = collectConflictPlans(right)

      /*
       * Note that it's possible `conflictPlans` can be empty which implies that there
       * is a logical plan node that produces new references that this rule cannot handle.
       * When that is the case, there must be another rule that resolves these conflicts.
       * Otherwise, the analysis will fail.
       */
      if (conflictPlans.isEmpty) {
        right
      } else {
        val planMapping = conflictPlans.toMap
        right.transformUpWithNewOutput {
          case oldPlan =>
            val newPlanOpt = planMapping.get(oldPlan)
            newPlanOpt.map { newPlan =>
              newPlan -> oldPlan.output.zip(newPlan.output)
            }.getOrElse(oldPlan -> Nil)
        }
      }
    }

    /**
     * Resolves the attribute and extract value expressions(s) by traversing the
     * input expression in top down manner. The traversal is done in top-down manner as
     * we need to skip over unbound lambda function expression. The lambda expressions are
     * resolved in a different rule [[ResolveLambdaVariables]]
     *
     * Example :
     * SELECT transform(array(1, 2, 3), (x, i) -> x + i)"
     *
     * In the case above, x and i are resolved as lambda variables in [[ResolveLambdaVariables]]
     *
     * Note : In this routine, the unresolved attributes are resolved from the input plan's
     * children attributes.
     *
     * @param e The expression need to be resolved.
     * @param q The LogicalPlan whose children are used to resolve expression's attribute.
     * @param trimAlias When true, trim unnecessary alias of `GetStructField`. Note that,
     *                  we cannot trim the alias of top-level `GetStructField`, as we should
     *                  resolve `UnresolvedAttribute` to a named expression. The caller side
     *                  can trim the alias of top-level `GetStructField` if it's safe to do so.
     * @return resolved Expression.
     */
    private def resolveExpressionTopDown(
        e: Expression,
        q: LogicalPlan,
        trimAlias: Boolean = false): Expression = {

      def innerResolve(e: Expression, isTopLevel: Boolean): Expression = {
        if (e.resolved) return e
        e match {
          case f: LambdaFunction if !f.bound => f
          case u @ UnresolvedAttribute(nameParts) =>
            // Leave unchanged if resolution fails. Hopefully will be resolved next round.
            val resolved =
              withPosition(u) {
                q.resolveChildren(nameParts, resolver)
                  .orElse(resolveLiteralFunction(nameParts, u, q))
                  .getOrElse(u)
              }
            val result = resolved match {
              // As the comment of method `resolveExpressionTopDown`'s param `trimAlias` said,
              // when trimAlias = true, we will trim unnecessary alias of `GetStructField` and
              // we won't trim the alias of top-level `GetStructField`. Since we will call
              // CleanupAliases later in Analyzer, trim non top-level unnecessary alias of
              // `GetStructField` here is safe.
              case Alias(s: GetStructField, _) if trimAlias && !isTopLevel => s
              case others => others
            }
            logDebug(s"Resolving $u to $result")
            result
          case UnresolvedExtractValue(child, fieldExpr) if child.resolved =>
            ExtractValue(child, fieldExpr, resolver)
          case _ => e.mapChildren(innerResolve(_, isTopLevel = false))
        }
      }

      innerResolve(e, isTopLevel = true)
    }

    def apply(plan: LogicalPlan): LogicalPlan = plan.resolveOperatorsUp {
      case p: LogicalPlan if !p.childrenResolved => p

      // If the projection list contains Stars, expand it.
      case p: Project if containsStar(p.projectList) =>
        p.copy(projectList = buildExpandedProjectList(p.projectList, p.child))
      // If the aggregate function argument contains Stars, expand it.
      case a: Aggregate if containsStar(a.aggregateExpressions) =>
        if (a.groupingExpressions.exists(_.isInstanceOf[UnresolvedOrdinal])) {
          throw QueryCompilationErrors.starNotAllowedWhenGroupByOrdinalPositionUsedError()
        } else {
          a.copy(aggregateExpressions = buildExpandedProjectList(a.aggregateExpressions, a.child))
        }
      // If the script transformation input contains Stars, expand it.
      case t: ScriptTransformation if containsStar(t.input) =>
        t.copy(
          input = t.input.flatMap {
            case s: Star => s.expand(t.child, resolver)
            case o => o :: Nil
          }
        )
      case g: Generate if containsStar(g.generator.children) =>
        throw QueryCompilationErrors.invalidStarUsageError("explode/json_tuple/UDTF")

      // To resolve duplicate expression IDs for Join and Intersect
      case j @ Join(left, right, _, _, _) if !j.duplicateResolved =>
        j.copy(right = dedupRight(left, right))
      case f @ FlatMapCoGroupsInPandas(leftAttributes, rightAttributes, _, _, left, right) =>
        val leftRes = leftAttributes
          .map(x => resolveExpressionBottomUp(x, left).asInstanceOf[Attribute])
        val rightRes = rightAttributes
          .map(x => resolveExpressionBottomUp(x, right).asInstanceOf[Attribute])
        f.copy(leftAttributes = leftRes, rightAttributes = rightRes)
      // intersect/except will be rewritten to join at the beginning of optimizer. Here we need to
      // deduplicate the right side plan, so that we won't produce an invalid self-join later.
      case i @ Intersect(left, right, _) if !i.duplicateResolved =>
        i.copy(right = dedupRight(left, right))
      case e @ Except(left, right, _) if !e.duplicateResolved =>
        e.copy(right = dedupRight(left, right))
      // Only after we finish by-name resolution for Union
      case u: Union if !u.byName && !u.duplicateResolved =>
        // Use projection-based de-duplication for Union to avoid breaking the checkpoint sharing
        // feature in streaming.
        val newChildren = u.children.foldRight(Seq.empty[LogicalPlan]) { (head, tail) =>
          head +: tail.map {
            case child if head.outputSet.intersect(child.outputSet).isEmpty =>
              child
            case child =>
              val projectList = child.output.map { attr =>
                Alias(attr, attr.name)()
              }
              Project(projectList, child)
          }
        }
        u.copy(children = newChildren)

      // When resolve `SortOrder`s in Sort based on child, don't report errors as
      // we still have chance to resolve it based on its descendants
      case s @ Sort(ordering, global, child) if child.resolved && !s.resolved =>
        val newOrdering =
          ordering.map(order => resolveExpressionBottomUp(order, child).asInstanceOf[SortOrder])
        Sort(newOrdering, global, child)

      // A special case for Generate, because the output of Generate should not be resolved by
      // ResolveReferences. Attributes in the output will be resolved by ResolveGenerate.
      case g @ Generate(generator, _, _, _, _, _) if generator.resolved => g

      case g @ Generate(generator, join, outer, qualifier, output, child) =>
        val newG = resolveExpressionBottomUp(generator, child, throws = true)
        if (newG.fastEquals(generator)) {
          g
        } else {
          Generate(newG.asInstanceOf[Generator], join, outer, qualifier, output, child)
        }

      // Skips plan which contains deserializer expressions, as they should be resolved by another
      // rule: ResolveDeserializer.
      case plan if containsDeserializer(plan.expressions) => plan

      // SPARK-31670: Resolve Struct field in groupByExpressions and aggregateExpressions
      // with CUBE/ROLLUP will be wrapped with alias like Alias(GetStructField, name) with
      // different ExprId. This cause aggregateExpressions can't be replaced by expanded
      // groupByExpressions in `ResolveGroupingAnalytics.constructAggregateExprs()`, we trim
      // unnecessary alias of GetStructField here.
      case a: Aggregate =>
        val planForResolve = a.child match {
          // SPARK-25942: Resolves aggregate expressions with `AppendColumns`'s children, instead of
          // `AppendColumns`, because `AppendColumns`'s serializer might produce conflict attribute
          // names leading to ambiguous references exception.
          case appendColumns: AppendColumns => appendColumns
          case _ => a
        }

        val resolvedGroupingExprs = a.groupingExpressions
          .map(resolveExpressionTopDown(_, planForResolve, trimAlias = true))
          .map(trimTopLevelGetStructFieldAlias)

        val resolvedAggExprs = a.aggregateExpressions
          .map(resolveExpressionTopDown(_, planForResolve, trimAlias = true))
            .map(_.asInstanceOf[NamedExpression])

        a.copy(resolvedGroupingExprs, resolvedAggExprs, a.child)

      // SPARK-31670: Resolve Struct field in selectedGroupByExprs/groupByExprs and aggregations
      // will be wrapped with alias like Alias(GetStructField, name) with different ExprId.
      // This cause aggregateExpressions can't be replaced by expanded groupByExpressions in
      // `ResolveGroupingAnalytics.constructAggregateExprs()`, we trim unnecessary alias
      // of GetStructField here.
      case g: GroupingSets =>
        val resolvedSelectedExprs = g.selectedGroupByExprs
          .map(_.map(resolveExpressionTopDown(_, g, trimAlias = true))
            .map(trimTopLevelGetStructFieldAlias))

        val resolvedGroupingExprs = g.groupByExprs
          .map(resolveExpressionTopDown(_, g, trimAlias = true))
          .map(trimTopLevelGetStructFieldAlias)

        val resolvedAggExprs = g.aggregations
          .map(resolveExpressionTopDown(_, g, trimAlias = true))
            .map(_.asInstanceOf[NamedExpression])

        g.copy(resolvedSelectedExprs, resolvedGroupingExprs, g.child, resolvedAggExprs)

      case o: OverwriteByExpression if o.table.resolved =>
        // The delete condition of `OverwriteByExpression` will be passed to the table
        // implementation and should be resolved based on the table schema.
        o.copy(deleteExpr = resolveExpressionBottomUp(o.deleteExpr, o.table))

      case m @ MergeIntoTable(targetTable, sourceTable, _, _, _)
        if !m.resolved && targetTable.resolved && sourceTable.resolved =>

        EliminateSubqueryAliases(targetTable) match {
          case r: NamedRelation if r.skipSchemaResolution =>
            // Do not resolve the expression if the target table accepts any schema.
            // This allows data sources to customize their own resolution logic using
            // custom resolution rules.
            m

          case _ =>
            val newMatchedActions = m.matchedActions.map {
              case DeleteAction(deleteCondition) =>
                val resolvedDeleteCondition = deleteCondition.map(resolveExpressionTopDown(_, m))
                DeleteAction(resolvedDeleteCondition)
              case UpdateAction(updateCondition, assignments) =>
                val resolvedUpdateCondition = updateCondition.map(resolveExpressionTopDown(_, m))
                // The update value can access columns from both target and source tables.
                UpdateAction(
                  resolvedUpdateCondition,
                  resolveAssignments(assignments, m, resolveValuesWithSourceOnly = false))
              case o => o
            }
            val newNotMatchedActions = m.notMatchedActions.map {
              case InsertAction(insertCondition, assignments) =>
                // The insert action is used when not matched, so its condition and value can only
                // access columns from the source table.
                val resolvedInsertCondition =
                  insertCondition.map(resolveExpressionTopDown(_, Project(Nil, m.sourceTable)))
                InsertAction(
                  resolvedInsertCondition,
                  resolveAssignments(assignments, m, resolveValuesWithSourceOnly = true))
              case o => o
            }
            val resolvedMergeCondition = resolveExpressionTopDown(m.mergeCondition, m)
            m.copy(mergeCondition = resolvedMergeCondition,
              matchedActions = newMatchedActions,
              notMatchedActions = newNotMatchedActions)
        }

      // Skip the having clause here, this will be handled in ResolveAggregateFunctions.
      case h: UnresolvedHaving => h

      case q: LogicalPlan =>
        logTrace(s"Attempting to resolve ${q.simpleString(SQLConf.get.maxToStringFields)}")
        q.mapExpressions(resolveExpressionTopDown(_, q))
    }

    def resolveAssignments(
        assignments: Seq[Assignment],
        mergeInto: MergeIntoTable,
        resolveValuesWithSourceOnly: Boolean): Seq[Assignment] = {
      if (assignments.isEmpty) {
        val expandedColumns = mergeInto.targetTable.output
        val expandedValues = mergeInto.sourceTable.output
        expandedColumns.zip(expandedValues).map(kv => Assignment(kv._1, kv._2))
      } else {
        assignments.map { assign =>
          val resolvedKey = assign.key match {
            case c if !c.resolved =>
              resolveExpressionTopDown(c, Project(Nil, mergeInto.targetTable))
            case o => o
          }
          val resolvedValue = assign.value match {
            // The update values may contain target and/or source references.
            case c if !c.resolved =>
              if (resolveValuesWithSourceOnly) {
                resolveExpressionTopDown(c, Project(Nil, mergeInto.sourceTable))
              } else {
                resolveExpressionTopDown(c, mergeInto)
              }
            case o => o
          }
          Assignment(resolvedKey, resolvedValue)
        }
      }
    }

    def newAliases(expressions: Seq[NamedExpression]): Seq[NamedExpression] = {
      expressions.map {
        case a: Alias => Alias(a.child, a.name)()
        case other => other
      }
    }

    def findAliases(projectList: Seq[NamedExpression]): AttributeSet = {
      AttributeSet(projectList.collect { case a: Alias => a.toAttribute })
    }

    // This method is used to trim groupByExpressions/selectedGroupByExpressions's top-level
    // GetStructField Alias. Since these expression are not NamedExpression originally,
    // we are safe to trim top-level GetStructField Alias.
    def trimTopLevelGetStructFieldAlias(e: Expression): Expression = {
      e match {
        case Alias(s: GetStructField, _) => s
        case other => other
      }
    }

    /**
     * Build a project list for Project/Aggregate and expand the star if possible
     */
    private def buildExpandedProjectList(
      exprs: Seq[NamedExpression],
      child: LogicalPlan): Seq[NamedExpression] = {
      exprs.flatMap {
        // Using Dataframe/Dataset API: testData2.groupBy($"a", $"b").agg($"*")
        case s: Star => s.expand(child, resolver)
        // Using SQL API without running ResolveAlias: SELECT * FROM testData2 group by a, b
        case UnresolvedAlias(s: Star, _) => s.expand(child, resolver)
        case o if containsStar(o :: Nil) => expandStarExpression(o, child) :: Nil
        case o => o :: Nil
      }.map(_.asInstanceOf[NamedExpression])
    }

    /**
     * Returns true if `exprs` contains a [[Star]].
     */
    def containsStar(exprs: Seq[Expression]): Boolean =
      exprs.exists(_.collect { case _: Star => true }.nonEmpty)

    /**
     * Expands the matching attribute.*'s in `child`'s output.
     */
    def expandStarExpression(expr: Expression, child: LogicalPlan): Expression = {
      expr.transformUp {
        case f1: UnresolvedFunction if containsStar(f1.arguments) =>
          // SPECIAL CASE: We want to block count(tblName.*) because in spark, count(tblName.*) will
          // be expanded while count(*) will be converted to count(1). They will produce different
          // results and confuse users if there is any null values. For count(t1.*, t2.*), it is
          // still allowed, since it's well-defined in spark.
          if (!conf.allowStarWithSingleTableIdentifierInCount &&
              f1.name.database.isEmpty &&
              f1.name.funcName == "count" &&
              f1.arguments.length == 1) {
            f1.arguments.foreach {
              case u: UnresolvedStar if u.isQualifiedByTable(child, resolver) =>
                throw QueryCompilationErrors
                  .singleTableStarInCountNotAllowedError(u.target.get.mkString("."))
              case _ => // do nothing
            }
          }
          f1.copy(arguments = f1.arguments.flatMap {
            case s: Star => s.expand(child, resolver)
            case o => o :: Nil
          })
        case c: CreateNamedStruct if containsStar(c.valExprs) =>
          val newChildren = c.children.grouped(2).flatMap {
            case Seq(k, s : Star) => CreateStruct(s.expand(child, resolver)).children
            case kv => kv
          }
          c.copy(children = newChildren.toList )
        case c: CreateArray if containsStar(c.children) =>
          c.copy(children = c.children.flatMap {
            case s: Star => s.expand(child, resolver)
            case o => o :: Nil
          })
        case p: Murmur3Hash if containsStar(p.children) =>
          p.copy(children = p.children.flatMap {
            case s: Star => s.expand(child, resolver)
            case o => o :: Nil
          })
        case p: XxHash64 if containsStar(p.children) =>
          p.copy(children = p.children.flatMap {
            case s: Star => s.expand(child, resolver)
            case o => o :: Nil
          })
        // count(*) has been replaced by count(1)
        case o if containsStar(o.children) =>
          throw QueryCompilationErrors.invalidStarUsageError(s"expression '${o.prettyName}'")
      }
    }
  }

  private def containsDeserializer(exprs: Seq[Expression]): Boolean = {
    exprs.exists(_.find(_.isInstanceOf[UnresolvedDeserializer]).isDefined)
  }

  /**
   * Literal functions do not require the user to specify braces when calling them
   * When an attributes is not resolvable, we try to resolve it as a literal function.
   */
  private def resolveLiteralFunction(
      nameParts: Seq[String],
      attribute: UnresolvedAttribute,
      plan: LogicalPlan): Option[Expression] = {
    if (nameParts.length != 1) return None
    val isNamedExpression = plan match {
      case Aggregate(_, aggregateExpressions, _) => aggregateExpressions.contains(attribute)
      case Project(projectList, _) => projectList.contains(attribute)
      case Window(windowExpressions, _, _, _) => windowExpressions.contains(attribute)
      case _ => false
    }
    val wrapper: Expression => Expression =
      if (isNamedExpression) f => Alias(f, toPrettySQL(f))() else identity
    // support CURRENT_DATE and CURRENT_TIMESTAMP
    val literalFunctions = Seq(CurrentDate(), CurrentTimestamp())
    val name = nameParts.head
    val func = literalFunctions.find(e => caseInsensitiveResolution(e.prettyName, name))
    func.map(wrapper)
  }

  /**
   * Resolves the attribute, column value and extract value expressions(s) by traversing the
   * input expression in bottom-up manner. In order to resolve the nested complex type fields
   * correctly, this function makes use of `throws` parameter to control when to raise an
   * AnalysisException.
   *
   * Example :
   * SELECT a.b FROM t ORDER BY b[0].d
   *
   * In the above example, in b needs to be resolved before d can be resolved. Given we are
   * doing a bottom up traversal, it will first attempt to resolve d and fail as b has not
   * been resolved yet. If `throws` is false, this function will handle the exception by
   * returning the original attribute. In this case `d` will be resolved in subsequent passes
   * after `b` is resolved.
   */
  protected[sql] def resolveExpressionBottomUp(
      expr: Expression,
      plan: LogicalPlan,
      throws: Boolean = false): Expression = {
    if (expr.resolved) return expr
    // Resolve expression in one round.
    // If throws == false or the desired attribute doesn't exist
    // (like try to resolve `a.b` but `a` doesn't exist), fail and return the origin one.
    // Else, throw exception.
    try {
      expr transformUp {
        case GetColumnByOrdinal(ordinal, _) => plan.output(ordinal)
        case u @ UnresolvedAttribute(nameParts) =>
          val result =
            withPosition(u) {
              plan.resolve(nameParts, resolver)
                .orElse(resolveLiteralFunction(nameParts, u, plan))
                .getOrElse(u)
            }
          logDebug(s"Resolving $u to $result")
          result
        case UnresolvedExtractValue(child, fieldName) if child.resolved =>
          ExtractValue(child, fieldName, resolver)
      }
    } catch {
      case a: AnalysisException if !throws => expr
    }
  }

  /**
   * In many dialects of SQL it is valid to use ordinal positions in order/sort by and group by
   * clauses. This rule is to convert ordinal positions to the corresponding expressions in the
   * select list. This support is introduced in Spark 2.0.
   *
   * - When the sort references or group by expressions are not integer but foldable expressions,
   * just ignore them.
   * - When spark.sql.orderByOrdinal/spark.sql.groupByOrdinal is set to false, ignore the position
   * numbers too.
   *
   * Before the release of Spark 2.0, the literals in order/sort by and group by clauses
   * have no effect on the results.
   */
  object ResolveOrdinalInOrderByAndGroupBy extends Rule[LogicalPlan] {
    def apply(plan: LogicalPlan): LogicalPlan = plan.resolveOperatorsUp {
      case p if !p.childrenResolved => p
      // Replace the index with the related attribute for ORDER BY,
      // which is a 1-base position of the projection list.
      case Sort(orders, global, child)
        if orders.exists(_.child.isInstanceOf[UnresolvedOrdinal]) =>
        val newOrders = orders map {
          case s @ SortOrder(UnresolvedOrdinal(index), direction, nullOrdering, _) =>
            if (index > 0 && index <= child.output.size) {
              SortOrder(child.output(index - 1), direction, nullOrdering, Seq.empty)
            } else {
              throw QueryCompilationErrors.orderByPositionRangeError(index, child.output.size, s)
            }
          case o => o
        }
        Sort(newOrders, global, child)

      // Replace the index with the corresponding expression in aggregateExpressions. The index is
      // a 1-base position of aggregateExpressions, which is output columns (select expression)
      case Aggregate(groups, aggs, child) if aggs.forall(_.resolved) &&
        groups.exists(_.isInstanceOf[UnresolvedOrdinal]) =>
        val newGroups = groups.map {
          case u @ UnresolvedOrdinal(index) if index > 0 && index <= aggs.size =>
            aggs(index - 1)
          case ordinal @ UnresolvedOrdinal(index) =>
            throw QueryCompilationErrors.groupByPositionRangeError(index, aggs.size, ordinal)
          case o => o
        }
        Aggregate(newGroups, aggs, child)
    }
  }

  /**
   * Replace unresolved expressions in grouping keys with resolved ones in SELECT clauses.
   * This rule is expected to run after [[ResolveReferences]] applied.
   */
  object ResolveAggAliasInGroupBy extends Rule[LogicalPlan] {

    // This is a strict check though, we put this to apply the rule only if the expression is not
    // resolvable by child.
    private def notResolvableByChild(attrName: String, child: LogicalPlan): Boolean = {
      !child.output.exists(a => resolver(a.name, attrName))
    }

    private def mayResolveAttrByAggregateExprs(
        exprs: Seq[Expression], aggs: Seq[NamedExpression], child: LogicalPlan): Seq[Expression] = {
      exprs.map { _.transform {
        case u: UnresolvedAttribute if notResolvableByChild(u.name, child) =>
          aggs.find(ne => resolver(ne.name, u.name)).getOrElse(u)
      }}
    }

    override def apply(plan: LogicalPlan): LogicalPlan = plan.resolveOperatorsUp {
      case agg @ Aggregate(groups, aggs, child)
          if conf.groupByAliases && child.resolved && aggs.forall(_.resolved) &&
            groups.exists(!_.resolved) =>
        agg.copy(groupingExpressions = mayResolveAttrByAggregateExprs(groups, aggs, child))

      case gs @ GroupingSets(selectedGroups, groups, child, aggs)
          if conf.groupByAliases && child.resolved && aggs.forall(_.resolved) &&
            groups.exists(_.isInstanceOf[UnresolvedAttribute]) =>
        gs.copy(
          selectedGroupByExprs = selectedGroups.map(mayResolveAttrByAggregateExprs(_, aggs, child)),
          groupByExprs = mayResolveAttrByAggregateExprs(groups, aggs, child))
    }
  }

  /**
   * In many dialects of SQL it is valid to sort by attributes that are not present in the SELECT
   * clause.  This rule detects such queries and adds the required attributes to the original
   * projection, so that they will be available during sorting. Another projection is added to
   * remove these attributes after sorting.
   *
   * The HAVING clause could also used a grouping columns that is not presented in the SELECT.
   */
  object ResolveMissingReferences extends Rule[LogicalPlan] {
    def apply(plan: LogicalPlan): LogicalPlan = plan.resolveOperatorsUp {
      // Skip sort with aggregate. This will be handled in ResolveAggregateFunctions
      case sa @ Sort(_, _, child: Aggregate) => sa

      case s @ Sort(order, _, child)
          if (!s.resolved || s.missingInput.nonEmpty) && child.resolved =>
        val (newOrder, newChild) = resolveExprsAndAddMissingAttrs(order, child)
        val ordering = newOrder.map(_.asInstanceOf[SortOrder])
        if (child.output == newChild.output) {
          s.copy(order = ordering)
        } else {
          // Add missing attributes and then project them away.
          val newSort = s.copy(order = ordering, child = newChild)
          Project(child.output, newSort)
        }

      case f @ Filter(cond, child) if (!f.resolved || f.missingInput.nonEmpty) && child.resolved =>
        val (newCond, newChild) = resolveExprsAndAddMissingAttrs(Seq(cond), child)
        if (child.output == newChild.output) {
          f.copy(condition = newCond.head)
        } else {
          // Add missing attributes and then project them away.
          val newFilter = Filter(newCond.head, newChild)
          Project(child.output, newFilter)
        }
    }

    /**
     * This method tries to resolve expressions and find missing attributes recursively. Specially,
     * when the expressions used in `Sort` or `Filter` contain unresolved attributes or resolved
     * attributes which are missed from child output. This method tries to find the missing
     * attributes out and add into the projection.
     */
    private def resolveExprsAndAddMissingAttrs(
        exprs: Seq[Expression], plan: LogicalPlan): (Seq[Expression], LogicalPlan) = {
      // Missing attributes can be unresolved attributes or resolved attributes which are not in
      // the output attributes of the plan.
      if (exprs.forall(e => e.resolved && e.references.subsetOf(plan.outputSet))) {
        (exprs, plan)
      } else {
        plan match {
          case p: Project =>
            // Resolving expressions against current plan.
            val maybeResolvedExprs = exprs.map(resolveExpressionBottomUp(_, p))
            // Recursively resolving expressions on the child of current plan.
            val (newExprs, newChild) = resolveExprsAndAddMissingAttrs(maybeResolvedExprs, p.child)
            // If some attributes used by expressions are resolvable only on the rewritten child
            // plan, we need to add them into original projection.
            val missingAttrs = (AttributeSet(newExprs) -- p.outputSet).intersect(newChild.outputSet)
            (newExprs, Project(p.projectList ++ missingAttrs, newChild))

          case a @ Aggregate(groupExprs, aggExprs, child) =>
            val maybeResolvedExprs = exprs.map(resolveExpressionBottomUp(_, a))
            val (newExprs, newChild) = resolveExprsAndAddMissingAttrs(maybeResolvedExprs, child)
            val missingAttrs = (AttributeSet(newExprs) -- a.outputSet).intersect(newChild.outputSet)
            if (missingAttrs.forall(attr => groupExprs.exists(_.semanticEquals(attr)))) {
              // All the missing attributes are grouping expressions, valid case.
              (newExprs, a.copy(aggregateExpressions = aggExprs ++ missingAttrs, child = newChild))
            } else {
              // Need to add non-grouping attributes, invalid case.
              (exprs, a)
            }

          case g: Generate =>
            val maybeResolvedExprs = exprs.map(resolveExpressionBottomUp(_, g))
            val (newExprs, newChild) = resolveExprsAndAddMissingAttrs(maybeResolvedExprs, g.child)
            (newExprs, g.copy(unrequiredChildIndex = Nil, child = newChild))

          // For `Distinct` and `SubqueryAlias`, we can't recursively resolve and add attributes
          // via its children.
          case u: UnaryNode if !u.isInstanceOf[Distinct] && !u.isInstanceOf[SubqueryAlias] =>
            val maybeResolvedExprs = exprs.map(resolveExpressionBottomUp(_, u))
            val (newExprs, newChild) = resolveExprsAndAddMissingAttrs(maybeResolvedExprs, u.child)
            (newExprs, u.withNewChildren(Seq(newChild)))

          // For other operators, we can't recursively resolve and add attributes via its children.
          case other =>
            (exprs.map(resolveExpressionBottomUp(_, other)), other)
        }
      }
    }
  }

  /**
   * Checks whether a function identifier referenced by an [[UnresolvedFunction]] is defined in the
   * function registry. Note that this rule doesn't try to resolve the [[UnresolvedFunction]]. It
   * only performs simple existence check according to the function identifier to quickly identify
   * undefined functions without triggering relation resolution, which may incur potentially
   * expensive partition/schema discovery process in some cases.
   * In order to avoid duplicate external functions lookup, the external function identifier will
   * store in the local hash set externalFunctionNameSet.
   * @see [[ResolveFunctions]]
   * @see https://issues.apache.org/jira/browse/SPARK-19737
   */
  object LookupFunctions extends Rule[LogicalPlan] {
    override def apply(plan: LogicalPlan): LogicalPlan = {
      val externalFunctionNameSet = new mutable.HashSet[FunctionIdentifier]()
      plan.resolveExpressions {
        case f: UnresolvedFunction
          if externalFunctionNameSet.contains(normalizeFuncName(f.name)) => f
        case f: UnresolvedFunction if v1SessionCatalog.isRegisteredFunction(f.name) => f
        case f: UnresolvedFunction if v1SessionCatalog.isPersistentFunction(f.name) =>
          externalFunctionNameSet.add(normalizeFuncName(f.name))
          f
        case f: UnresolvedFunction =>
          withPosition(f) {
            throw new NoSuchFunctionException(
              f.name.database.getOrElse(v1SessionCatalog.getCurrentDatabase),
              f.name.funcName)
          }
      }
    }

    def normalizeFuncName(name: FunctionIdentifier): FunctionIdentifier = {
      val funcName = if (conf.caseSensitiveAnalysis) {
        name.funcName
      } else {
        name.funcName.toLowerCase(Locale.ROOT)
      }

      val databaseName = name.database match {
        case Some(a) => formatDatabaseName(a)
        case None => v1SessionCatalog.getCurrentDatabase
      }

      FunctionIdentifier(funcName, Some(databaseName))
    }

    protected def formatDatabaseName(name: String): String = {
      if (conf.caseSensitiveAnalysis) name else name.toLowerCase(Locale.ROOT)
    }
  }

  /**
   * Replaces [[UnresolvedFunc]]s with concrete [[LogicalPlan]]s.
   * Replaces [[UnresolvedFunction]]s with concrete [[Expression]]s.
   */
  object ResolveFunctions extends Rule[LogicalPlan] {
    val trimWarningEnabled = new AtomicBoolean(true)
    def apply(plan: LogicalPlan): LogicalPlan = plan.resolveOperatorsUp {
      // Resolve functions with concrete relations from v2 catalog.
      case UnresolvedFunc(multipartIdent) =>
        val funcIdent = parseSessionCatalogFunctionIdentifier(multipartIdent)
        ResolvedFunc(Identifier.of(funcIdent.database.toArray, funcIdent.funcName))

      case q: LogicalPlan =>
        q transformExpressions {
          case u if !u.childrenResolved => u // Skip until children are resolved.
          case u: UnresolvedAttribute if resolver(u.name, VirtualColumn.hiveGroupingIdName) =>
            withPosition(u) {
              Alias(GroupingID(Nil), VirtualColumn.hiveGroupingIdName)()
            }
          case u @ UnresolvedGenerator(name, children) =>
            withPosition(u) {
              v1SessionCatalog.lookupFunction(name, children) match {
                case generator: Generator => generator
                case other => throw QueryCompilationErrors.generatorNotExpectedError(
                  name, other.getClass.getCanonicalName)
              }
            }
          case u @ UnresolvedFunction(funcId, arguments, isDistinct, filter, ignoreNulls) =>
            withPosition(u) {
              v1SessionCatalog.lookupFunction(funcId, arguments) match {
                // AggregateWindowFunctions are AggregateFunctions that can only be evaluated within
                // the context of a Window clause. They do not need to be wrapped in an
                // AggregateExpression.
                case wf: AggregateWindowFunction =>
                  if (isDistinct) {
                    throw QueryCompilationErrors.functionWithUnsupportedSyntaxError(
                      wf.prettyName, "DISTINCT")
                  } else if (filter.isDefined) {
                    throw QueryCompilationErrors.functionWithUnsupportedSyntaxError(
                      wf.prettyName, "FILTER clause")
                  } else if (ignoreNulls) {
                    wf match {
                      case nthValue: NthValue =>
                        nthValue.copy(ignoreNulls = ignoreNulls)
                      case _ =>
                        throw QueryCompilationErrors.functionWithUnsupportedSyntaxError(
                          wf.prettyName, "IGNORE NULLS")
                    }
                  } else {
                    wf
                  }
                case owf: FrameLessOffsetWindowFunction =>
                  if (isDistinct) {
                    throw QueryCompilationErrors.functionWithUnsupportedSyntaxError(
                      owf.prettyName, "DISTINCT")
                  } else if (filter.isDefined) {
                    throw QueryCompilationErrors.functionWithUnsupportedSyntaxError(
                      owf.prettyName, "FILTER clause")
                  } else if (ignoreNulls) {
                    owf match {
                      case lead: Lead =>
                        lead.copy(ignoreNulls = ignoreNulls)
                      case lag: Lag =>
                        lag.copy(ignoreNulls = ignoreNulls)
                    }
                  } else {
                    owf
                  }
                // We get an aggregate function, we need to wrap it in an AggregateExpression.
                case agg: AggregateFunction =>
                  if (filter.isDefined && !filter.get.deterministic) {
                    throw QueryCompilationErrors.nonDeterministicFilterInAggregateError
                  }
                  if (ignoreNulls) {
                    val aggFunc = agg match {
                      case first: First => first.copy(ignoreNulls = ignoreNulls)
                      case last: Last => last.copy(ignoreNulls = ignoreNulls)
                      case _ =>
                        throw QueryCompilationErrors.functionWithUnsupportedSyntaxError(
                          agg.prettyName, "IGNORE NULLS")
                    }
                    AggregateExpression(aggFunc, Complete, isDistinct, filter)
                  } else {
                    AggregateExpression(agg, Complete, isDistinct, filter)
                  }
                // This function is not an aggregate function, just return the resolved one.
                case other if isDistinct =>
                  throw QueryCompilationErrors.functionWithUnsupportedSyntaxError(
                    other.prettyName, "DISTINCT")
                case other if filter.isDefined =>
                  throw QueryCompilationErrors.functionWithUnsupportedSyntaxError(
                    other.prettyName, "FILTER clause")
                case other if ignoreNulls =>
                  throw QueryCompilationErrors.functionWithUnsupportedSyntaxError(
                    other.prettyName, "IGNORE NULLS")
                case e: String2TrimExpression if arguments.size == 2 =>
                  if (trimWarningEnabled.get) {
                    log.warn("Two-parameter TRIM/LTRIM/RTRIM function signatures are deprecated." +
                      " Use SQL syntax `TRIM((BOTH | LEADING | TRAILING)? trimStr FROM str)`" +
                      " instead.")
                    trimWarningEnabled.set(false)
                  }
                  e
                case other =>
                  other
              }
            }
        }
    }
  }

  /**
   * This rule resolves and rewrites subqueries inside expressions.
   *
   * Note: CTEs are handled in CTESubstitution.
   */
  object ResolveSubquery extends Rule[LogicalPlan] with PredicateHelper {
    /**
     * Resolve the correlated expressions in a subquery by using the an outer plans' references. All
     * resolved outer references are wrapped in an [[OuterReference]]
     */
    private def resolveOuterReferences(plan: LogicalPlan, outer: LogicalPlan): LogicalPlan = {
      plan resolveOperatorsDown {
        case q: LogicalPlan if q.childrenResolved && !q.resolved =>
          q transformExpressions {
            case u @ UnresolvedAttribute(nameParts) =>
              withPosition(u) {
                try {
                  outer.resolve(nameParts, resolver) match {
                    case Some(outerAttr) => OuterReference(outerAttr)
                    case None => u
                  }
                } catch {
                  case _: AnalysisException => u
                }
              }
          }
      }
    }

    /**
     * Resolves the subquery plan that is referenced in a subquery expression. The normal
     * attribute references are resolved using regular analyzer and the outer references are
     * resolved from the outer plans using the resolveOuterReferences method.
     *
     * Outer references from the correlated predicates are updated as children of
     * Subquery expression.
     */
    private def resolveSubQuery(
        e: SubqueryExpression,
        plans: Seq[LogicalPlan])(
        f: (LogicalPlan, Seq[Expression]) => SubqueryExpression): SubqueryExpression = {
      // Step 1: Resolve the outer expressions.
      var previous: LogicalPlan = null
      var current = e.plan
      do {
        // Try to resolve the subquery plan using the regular analyzer.
        previous = current
        current = executeSameContext(current)

        // Use the outer references to resolve the subquery plan if it isn't resolved yet.
        val i = plans.iterator
        val afterResolve = current
        while (!current.resolved && current.fastEquals(afterResolve) && i.hasNext) {
          current = resolveOuterReferences(current, i.next())
        }
      } while (!current.resolved && !current.fastEquals(previous))

      // Step 2: If the subquery plan is fully resolved, pull the outer references and record
      // them as children of SubqueryExpression.
      if (current.resolved) {
        // Record the outer references as children of subquery expression.
        f(current, SubExprUtils.getOuterReferences(current))
      } else {
        e.withNewPlan(current)
      }
    }

    /**
     * Resolves the subquery. Apart of resolving the subquery and outer references (if any)
     * in the subquery plan, the children of subquery expression are updated to record the
     * outer references. This is needed to make sure
     * (1) The column(s) referred from the outer query are not pruned from the plan during
     *     optimization.
     * (2) Any aggregate expression(s) that reference outer attributes are pushed down to
     *     outer plan to get evaluated.
     */
    private def resolveSubQueries(plan: LogicalPlan, plans: Seq[LogicalPlan]): LogicalPlan = {
      plan transformExpressions {
        case s @ ScalarSubquery(sub, _, exprId) if !sub.resolved =>
          resolveSubQuery(s, plans)(ScalarSubquery(_, _, exprId))
        case e @ Exists(sub, _, exprId) if !sub.resolved =>
          resolveSubQuery(e, plans)(Exists(_, _, exprId))
        case InSubquery(values, l @ ListQuery(_, _, exprId, _))
            if values.forall(_.resolved) && !l.resolved =>
          val expr = resolveSubQuery(l, plans)((plan, exprs) => {
            ListQuery(plan, exprs, exprId, plan.output)
          })
          InSubquery(values, expr.asInstanceOf[ListQuery])
      }
    }

    /**
     * Resolve and rewrite all subqueries in an operator tree..
     */
    def apply(plan: LogicalPlan): LogicalPlan = plan.resolveOperatorsUp {
      // In case of HAVING (a filter after an aggregate) we use both the aggregate and
      // its child for resolution.
      case f @ Filter(_, a: Aggregate) if f.childrenResolved =>
        resolveSubQueries(f, Seq(a, a.child))
      // Only a few unary nodes (Project/Filter/Aggregate) can contain subqueries.
      case q: UnaryNode if q.childrenResolved =>
        resolveSubQueries(q, q.children)
      case j: Join if j.childrenResolved =>
        resolveSubQueries(j, Seq(j, j.left, j.right))
      case s: SupportsSubquery if s.childrenResolved =>
        resolveSubQueries(s, s.children)
    }
  }

  /**
   * Replaces unresolved column aliases for a subquery with projections.
   */
  object ResolveSubqueryColumnAliases extends Rule[LogicalPlan] {

     def apply(plan: LogicalPlan): LogicalPlan = plan.resolveOperatorsUp {
      case u @ UnresolvedSubqueryColumnAliases(columnNames, child) if child.resolved =>
        // Resolves output attributes if a query has alias names in its subquery:
        // e.g., SELECT * FROM (SELECT 1 AS a, 1 AS b) t(col1, col2)
        val outputAttrs = child.output
        // Checks if the number of the aliases equals to the number of output columns
        // in the subquery.
        if (columnNames.size != outputAttrs.size) {
          throw QueryCompilationErrors.aliasNumberNotMatchColumnNumberError(
            columnNames.size, outputAttrs.size, u)
        }
        val aliases = outputAttrs.zip(columnNames).map { case (attr, aliasName) =>
          Alias(attr, aliasName)()
        }
        Project(aliases, child)
    }
  }

  /**
   * Turns projections that contain aggregate expressions into aggregations.
   */
  object GlobalAggregates extends Rule[LogicalPlan] {
    def apply(plan: LogicalPlan): LogicalPlan = plan.resolveOperators {
      case Project(projectList, child) if containsAggregates(projectList) =>
        Aggregate(Nil, projectList, child)
    }

    def containsAggregates(exprs: Seq[Expression]): Boolean = {
      // Collect all Windowed Aggregate Expressions.
      val windowedAggExprs: Set[Expression] = exprs.flatMap { expr =>
        expr.collect {
          case WindowExpression(ae: AggregateExpression, _) => ae
          case WindowExpression(e: PythonUDF, _) if PythonUDF.isGroupedAggPandasUDF(e) => e
        }
      }.toSet

      // Find the first Aggregate Expression that is not Windowed.
      exprs.exists(_.collectFirst {
        case ae: AggregateExpression if !windowedAggExprs.contains(ae) => ae
        case e: PythonUDF if PythonUDF.isGroupedAggPandasUDF(e) &&
          !windowedAggExprs.contains(e) => e
      }.isDefined)
    }
  }

  /**
   * This rule finds aggregate expressions that are not in an aggregate operator.  For example,
   * those in a HAVING clause or ORDER BY clause.  These expressions are pushed down to the
   * underlying aggregate operator and then projected away after the original operator.
   */
  object ResolveAggregateFunctions extends Rule[LogicalPlan] with AliasHelper {
    def apply(plan: LogicalPlan): LogicalPlan = plan.resolveOperatorsUp {
      // Resolve aggregate with having clause to Filter(..., Aggregate()). Note, to avoid wrongly
      // resolve the having condition expression, here we skip resolving it in ResolveReferences
      // and transform it to Filter after aggregate is resolved. See more details in SPARK-31519.
      case UnresolvedHaving(cond, agg: Aggregate) if agg.resolved =>
        resolveHaving(Filter(cond, agg), agg)

      case f @ Filter(_, agg: Aggregate) if agg.resolved =>
        resolveHaving(f, agg)

      case sort @ Sort(sortOrder, global, aggregate: Aggregate) if aggregate.resolved =>

        // Try resolving the ordering as though it is in the aggregate clause.
        try {
          // If a sort order is unresolved, containing references not in aggregate, or containing
          // `AggregateExpression`, we need to push down it to the underlying aggregate operator.
          val unresolvedSortOrders = sortOrder.filter { s =>
            !s.resolved || !s.references.subsetOf(aggregate.outputSet) || containsAggregate(s)
          }
          val aliasedOrdering = unresolvedSortOrders.map(o => Alias(o.child, "aggOrder")())

          val aggregateWithExtraOrdering = aggregate.copy(
            aggregateExpressions = aggregate.aggregateExpressions ++ aliasedOrdering)

          val resolvedAggregate: Aggregate =
            executeSameContext(aggregateWithExtraOrdering).asInstanceOf[Aggregate]

          val (reResolvedAggExprs, resolvedAliasedOrdering) =
            resolvedAggregate.aggregateExpressions.splitAt(aggregate.aggregateExpressions.length)

          // If we pass the analysis check, then the ordering expressions should only reference to
          // aggregate expressions or grouping expressions, and it's safe to push them down to
          // Aggregate.
          checkAnalysis(resolvedAggregate)

          val originalAggExprs = aggregate.aggregateExpressions.map(trimNonTopLevelAliases)

          // If the ordering expression is same with original aggregate expression, we don't need
          // to push down this ordering expression and can reference the original aggregate
          // expression instead.
          val needsPushDown = ArrayBuffer.empty[NamedExpression]
          val orderToAlias = unresolvedSortOrders.zip(aliasedOrdering)
          val evaluatedOrderings =
            resolvedAliasedOrdering.asInstanceOf[Seq[Alias]].zip(orderToAlias).map {
              case (evaluated, (order, aliasOrder)) =>
                val index = reResolvedAggExprs.indexWhere {
                  case Alias(child, _) => child semanticEquals evaluated.child
                  case other => other semanticEquals evaluated.child
                }

                if (index == -1) {
                  if (hasCharVarchar(evaluated)) {
                    needsPushDown += aliasOrder
                    order.copy(child = aliasOrder)
                  } else {
                    needsPushDown += evaluated
                    order.copy(child = evaluated.toAttribute)
                  }
                } else {
                  order.copy(child = originalAggExprs(index).toAttribute)
                }
          }

          val sortOrdersMap = unresolvedSortOrders
            .map(new TreeNodeRef(_))
            .zip(evaluatedOrderings)
            .toMap
          val finalSortOrders = sortOrder.map(s => sortOrdersMap.getOrElse(new TreeNodeRef(s), s))

          // Since we don't rely on sort.resolved as the stop condition for this rule,
          // we need to check this and prevent applying this rule multiple times
          if (sortOrder == finalSortOrders) {
            sort
          } else {
            Project(aggregate.output,
              Sort(finalSortOrders, global,
                aggregate.copy(aggregateExpressions = originalAggExprs ++ needsPushDown)))
          }
        } catch {
          // Attempting to resolve in the aggregate can result in ambiguity.  When this happens,
          // just return the original plan.
          case ae: AnalysisException => sort
        }
    }

    def hasCharVarchar(expr: Alias): Boolean = {
      expr.find {
        case ne: NamedExpression => CharVarcharUtils.getRawType(ne.metadata).nonEmpty
        case _ => false
      }.nonEmpty
    }

    def containsAggregate(condition: Expression): Boolean = {
      condition.find(_.isInstanceOf[AggregateExpression]).isDefined
    }

    def resolveFilterCondInAggregate(
        filterCond: Expression, agg: Aggregate): Option[(Seq[NamedExpression], Expression)] = {
      try {
        val aggregatedCondition =
          Aggregate(
            agg.groupingExpressions,
            Alias(filterCond, "havingCondition")() :: Nil,
            agg.child)
        val resolvedOperator = executeSameContext(aggregatedCondition)
        def resolvedAggregateFilter =
          resolvedOperator
            .asInstanceOf[Aggregate]
            .aggregateExpressions.head

        // If resolution was successful and we see the filter has an aggregate in it, add it to
        // the original aggregate operator.
        if (resolvedOperator.resolved) {
          // Try to replace all aggregate expressions in the filter by an alias.
          val aggregateExpressions = ArrayBuffer.empty[NamedExpression]
          val transformedAggregateFilter = resolvedAggregateFilter.transform {
            case ae: AggregateExpression =>
              val alias = Alias(ae, ae.toString)()
              aggregateExpressions += alias
              alias.toAttribute
            // Grouping functions are handled in the rule [[ResolveGroupingAnalytics]].
            case e: Expression if agg.groupingExpressions.exists(_.semanticEquals(e)) &&
                !ResolveGroupingAnalytics.hasGroupingFunction(e) &&
                !agg.output.exists(_.semanticEquals(e)) =>
              e match {
                case ne: NamedExpression =>
                  aggregateExpressions += ne
                  ne.toAttribute
                case _ =>
                  val alias = Alias(e, e.toString)()
                  aggregateExpressions += alias
                  alias.toAttribute
              }
          }
          if (aggregateExpressions.nonEmpty) {
            Some(aggregateExpressions.toSeq, transformedAggregateFilter)
          } else {
            None
          }
        } else {
          None
        }
      } catch {
        // Attempting to resolve in the aggregate can result in ambiguity. When this happens,
        // just return None and the caller side will return the original plan.
        case ae: AnalysisException => None
      }
    }

    def resolveHaving(filter: Filter, agg: Aggregate): LogicalPlan = {
      // Try resolving the condition of the filter as though it is in the aggregate clause
      val resolvedInfo = resolveFilterCondInAggregate(filter.condition, agg)

      // Push the aggregate expressions into the aggregate (if any).
      if (resolvedInfo.nonEmpty) {
        val (aggregateExpressions, resolvedHavingCond) = resolvedInfo.get
        Project(agg.output,
          Filter(resolvedHavingCond,
            agg.copy(aggregateExpressions = agg.aggregateExpressions ++ aggregateExpressions)))
      } else {
        filter
      }
    }
  }

  /**
   * Extracts [[Generator]] from the projectList of a [[Project]] operator and creates [[Generate]]
   * operator under [[Project]].
   *
   * This rule will throw [[AnalysisException]] for following cases:
   * 1. [[Generator]] is nested in expressions, e.g. `SELECT explode(list) + 1 FROM tbl`
   * 2. more than one [[Generator]] is found in projectList,
   *    e.g. `SELECT explode(list), explode(list) FROM tbl`
   * 3. [[Generator]] is found in other operators that are not [[Project]] or [[Generate]],
   *    e.g. `SELECT * FROM tbl SORT BY explode(list)`
   */
  object ExtractGenerator extends Rule[LogicalPlan] {
    private def hasGenerator(expr: Expression): Boolean = {
      expr.find(_.isInstanceOf[Generator]).isDefined
    }

    private def hasNestedGenerator(expr: NamedExpression): Boolean = {
      def hasInnerGenerator(g: Generator): Boolean = g match {
        // Since `GeneratorOuter` is just a wrapper of generators, we skip it here
        case go: GeneratorOuter =>
          hasInnerGenerator(go.child)
        case _ =>
          g.children.exists { _.find {
            case _: Generator => true
            case _ => false
          }.isDefined }
      }
      trimNonTopLevelAliases(expr) match {
        case UnresolvedAlias(g: Generator, _) => hasInnerGenerator(g)
        case Alias(g: Generator, _) => hasInnerGenerator(g)
        case MultiAlias(g: Generator, _) => hasInnerGenerator(g)
        case other => hasGenerator(other)
      }
    }

    private def hasAggFunctionInGenerator(ne: Seq[NamedExpression]): Boolean = {
      ne.exists(_.find {
        case g: Generator =>
          g.children.exists(_.find(_.isInstanceOf[AggregateFunction]).isDefined)
        case _ =>
          false
      }.nonEmpty)
    }

    private def trimAlias(expr: NamedExpression): Expression = expr match {
      case UnresolvedAlias(child, _) => child
      case Alias(child, _) => child
      case MultiAlias(child, _) => child
      case _ => expr
    }

    private object AliasedGenerator {
      /**
       * Extracts a [[Generator]] expression, any names assigned by aliases to the outputs
       * and the outer flag. The outer flag is used when joining the generator output.
       * @param e the [[Expression]]
       * @return (the [[Generator]], seq of output names, outer flag)
       */
      def unapply(e: Expression): Option[(Generator, Seq[String], Boolean)] = e match {
        case Alias(GeneratorOuter(g: Generator), name) if g.resolved => Some((g, name :: Nil, true))
        case MultiAlias(GeneratorOuter(g: Generator), names) if g.resolved => Some((g, names, true))
        case Alias(g: Generator, name) if g.resolved => Some((g, name :: Nil, false))
        case MultiAlias(g: Generator, names) if g.resolved => Some((g, names, false))
        case _ => None
      }
    }

    def apply(plan: LogicalPlan): LogicalPlan = plan.resolveOperatorsUp {
      case Project(projectList, _) if projectList.exists(hasNestedGenerator) =>
        val nestedGenerator = projectList.find(hasNestedGenerator).get
        throw QueryCompilationErrors.nestedGeneratorError(trimAlias(nestedGenerator))

      case Project(projectList, _) if projectList.count(hasGenerator) > 1 =>
        val generators = projectList.filter(hasGenerator).map(trimAlias)
        throw QueryCompilationErrors.moreThanOneGeneratorError(generators, "select")

      case Aggregate(_, aggList, _) if aggList.exists(hasNestedGenerator) =>
        val nestedGenerator = aggList.find(hasNestedGenerator).get
        throw QueryCompilationErrors.nestedGeneratorError(trimAlias(nestedGenerator))

      case Aggregate(_, aggList, _) if aggList.count(hasGenerator) > 1 =>
        val generators = aggList.filter(hasGenerator).map(trimAlias)
        throw QueryCompilationErrors.moreThanOneGeneratorError(generators, "aggregate")

      case agg @ Aggregate(groupList, aggList, child) if aggList.forall {
          case AliasedGenerator(_, _, _) => true
          case other => other.resolved
        } && aggList.exists(hasGenerator) =>
        // If generator in the aggregate list was visited, set the boolean flag true.
        var generatorVisited = false

        val projectExprs = Array.ofDim[NamedExpression](aggList.length)
        val newAggList = aggList
          .map(trimNonTopLevelAliases)
          .zipWithIndex
          .flatMap {
            case (AliasedGenerator(generator, names, outer), idx) =>
              // It's a sanity check, this should not happen as the previous case will throw
              // exception earlier.
              assert(!generatorVisited, "More than one generator found in aggregate.")
              generatorVisited = true

              val newGenChildren: Seq[Expression] = generator.children.zipWithIndex.map {
                case (e, idx) => if (e.foldable) e else Alias(e, s"_gen_input_${idx}")()
              }
              val newGenerator = {
                val g = generator.withNewChildren(newGenChildren.map { e =>
                  if (e.foldable) e else e.asInstanceOf[Alias].toAttribute
                }).asInstanceOf[Generator]
                if (outer) GeneratorOuter(g) else g
              }
              val newAliasedGenerator = if (names.length == 1) {
                Alias(newGenerator, names(0))()
              } else {
                MultiAlias(newGenerator, names)
              }
              projectExprs(idx) = newAliasedGenerator
              newGenChildren.filter(!_.foldable).asInstanceOf[Seq[NamedExpression]]
            case (other, idx) =>
              projectExprs(idx) = other.toAttribute
              other :: Nil
          }

        val newAgg = Aggregate(groupList, newAggList, child)
        Project(projectExprs.toList, newAgg)

      case p @ Project(projectList, _) if hasAggFunctionInGenerator(projectList) =>
        // If a generator has any aggregate function, we need to apply the `GlobalAggregates` rule
        // first for replacing `Project` with `Aggregate`.
        p

      case p @ Project(projectList, child) =>
        val (resolvedGenerator, newProjectList) = projectList
          .map(trimNonTopLevelAliases)
          .foldLeft((None: Option[Generate], Nil: Seq[NamedExpression])) { (res, e) =>
            e match {
              case AliasedGenerator(generator, names, outer) if generator.childrenResolved =>
                // It's a sanity check, this should not happen as the previous case will throw
                // exception earlier.
                assert(res._1.isEmpty, "More than one generator found in SELECT.")

                val g = Generate(
                  generator,
                  unrequiredChildIndex = Nil,
                  outer = outer,
                  qualifier = None,
                  generatorOutput = ResolveGenerate.makeGeneratorOutput(generator, names),
                  child)

                (Some(g), res._2 ++ g.generatorOutput)
              case other =>
                (res._1, res._2 :+ other)
            }
          }

        if (resolvedGenerator.isDefined) {
          Project(newProjectList, resolvedGenerator.get)
        } else {
          p
        }

      case g: Generate => g

      case p if p.expressions.exists(hasGenerator) =>
        throw QueryCompilationErrors.generatorOutsideSelectError(p)
    }
  }

  /**
   * Rewrites table generating expressions that either need one or more of the following in order
   * to be resolved:
   *  - concrete attribute references for their output.
   *  - to be relocated from a SELECT clause (i.e. from  a [[Project]]) into a [[Generate]]).
   *
   * Names for the output [[Attribute]]s are extracted from [[Alias]] or [[MultiAlias]] expressions
   * that wrap the [[Generator]].
   */
  object ResolveGenerate extends Rule[LogicalPlan] {
    def apply(plan: LogicalPlan): LogicalPlan = plan.resolveOperatorsUp {
      case g: Generate if !g.child.resolved || !g.generator.resolved => g
      case g: Generate if !g.resolved =>
        g.copy(generatorOutput = makeGeneratorOutput(g.generator, g.generatorOutput.map(_.name)))
    }

    /**
     * Construct the output attributes for a [[Generator]], given a list of names.  If the list of
     * names is empty names are assigned from field names in generator.
     */
    private[analysis] def makeGeneratorOutput(
        generator: Generator,
        names: Seq[String]): Seq[Attribute] = {
      val elementAttrs = generator.elementSchema.toAttributes

      if (names.length == elementAttrs.length) {
        names.zip(elementAttrs).map {
          case (name, attr) => attr.withName(name)
        }
      } else if (names.isEmpty) {
        elementAttrs
      } else {
        throw QueryCompilationErrors.aliasesNumberNotMatchUDTFOutputError(
          elementAttrs.size, names.mkString(","))
      }
    }
  }

  /**
   * Extracts [[WindowExpression]]s from the projectList of a [[Project]] operator and
   * aggregateExpressions of an [[Aggregate]] operator and creates individual [[Window]]
   * operators for every distinct [[WindowSpecDefinition]].
   *
   * This rule handles three cases:
   *  - A [[Project]] having [[WindowExpression]]s in its projectList;
   *  - An [[Aggregate]] having [[WindowExpression]]s in its aggregateExpressions.
   *  - A [[Filter]]->[[Aggregate]] pattern representing GROUP BY with a HAVING
   *    clause and the [[Aggregate]] has [[WindowExpression]]s in its aggregateExpressions.
   * Note: If there is a GROUP BY clause in the query, aggregations and corresponding
   * filters (expressions in the HAVING clause) should be evaluated before any
   * [[WindowExpression]]. If a query has SELECT DISTINCT, the DISTINCT part should be
   * evaluated after all [[WindowExpression]]s.
   *
   * For every case, the transformation works as follows:
   * 1. For a list of [[Expression]]s (a projectList or an aggregateExpressions), partitions
   *    it two lists of [[Expression]]s, one for all [[WindowExpression]]s and another for
   *    all regular expressions.
   * 2. For all [[WindowExpression]]s, groups them based on their [[WindowSpecDefinition]]s
   *    and [[WindowFunctionType]]s.
   * 3. For every distinct [[WindowSpecDefinition]] and [[WindowFunctionType]], creates a
   *    [[Window]] operator and inserts it into the plan tree.
   */
  object ExtractWindowExpressions extends Rule[LogicalPlan] {
    type Spec = (Seq[Expression], Seq[SortOrder], WindowFunctionType)

    private def hasWindowFunction(exprs: Seq[Expression]): Boolean =
      exprs.exists(hasWindowFunction)

    private def hasWindowFunction(expr: Expression): Boolean = {
      expr.find {
        case window: WindowExpression => true
        case _ => false
      }.isDefined
    }

    /**
     * From a Seq of [[NamedExpression]]s, extract expressions containing window expressions and
     * other regular expressions that do not contain any window expression. For example, for
     * `col1, Sum(col2 + col3) OVER (PARTITION BY col4 ORDER BY col5)`, we will extract
     * `col1`, `col2 + col3`, `col4`, and `col5` out and replace their appearances in
     * the window expression as attribute references. So, the first returned value will be
     * `[Sum(_w0) OVER (PARTITION BY _w1 ORDER BY _w2)]` and the second returned value will be
     * [col1, col2 + col3 as _w0, col4 as _w1, col5 as _w2].
     *
     * @return (seq of expressions containing at least one window expression,
     *          seq of non-window expressions)
     */
    private def extract(
        expressions: Seq[NamedExpression]): (Seq[NamedExpression], Seq[NamedExpression]) = {
      // First, we partition the input expressions to two part. For the first part,
      // every expression in it contain at least one WindowExpression.
      // Expressions in the second part do not have any WindowExpression.
      val (expressionsWithWindowFunctions, regularExpressions) =
        expressions.partition(hasWindowFunction)

      // Then, we need to extract those regular expressions used in the WindowExpression.
      // For example, when we have col1 - Sum(col2 + col3) OVER (PARTITION BY col4 ORDER BY col5),
      // we need to make sure that col1 to col5 are all projected from the child of the Window
      // operator.
      val extractedExprBuffer = new ArrayBuffer[NamedExpression]()
      def extractExpr(expr: Expression): Expression = expr match {
        case ne: NamedExpression =>
          // If a named expression is not in regularExpressions, add it to
          // extractedExprBuffer and replace it with an AttributeReference.
          val missingExpr =
            AttributeSet(Seq(expr)) -- (regularExpressions ++ extractedExprBuffer)
          if (missingExpr.nonEmpty) {
            extractedExprBuffer += ne
          }
          // alias will be cleaned in the rule CleanupAliases
          ne
        case e: Expression if e.foldable =>
          e // No need to create an attribute reference if it will be evaluated as a Literal.
        case e: Expression =>
          // For other expressions, we extract it and replace it with an AttributeReference (with
          // an internal column name, e.g. "_w0").
          val withName = Alias(e, s"_w${extractedExprBuffer.length}")()
          extractedExprBuffer += withName
          withName.toAttribute
      }

      // Now, we extract regular expressions from expressionsWithWindowFunctions
      // by using extractExpr.
      val seenWindowAggregates = new ArrayBuffer[AggregateExpression]
      val newExpressionsWithWindowFunctions = expressionsWithWindowFunctions.map {
        _.transform {
          // Extracts children expressions of a WindowFunction (input parameters of
          // a WindowFunction).
          case wf: WindowFunction =>
            val newChildren = wf.children.map(extractExpr)
            wf.withNewChildren(newChildren)

          // Extracts expressions from the partition spec and order spec.
          case wsc @ WindowSpecDefinition(partitionSpec, orderSpec, _) =>
            val newPartitionSpec = partitionSpec.map(extractExpr)
            val newOrderSpec = orderSpec.map { so =>
              val newChild = extractExpr(so.child)
              so.copy(child = newChild)
            }
            wsc.copy(partitionSpec = newPartitionSpec, orderSpec = newOrderSpec)

          case WindowExpression(ae: AggregateExpression, _) if ae.filter.isDefined =>
            throw QueryCompilationErrors.windowAggregateFunctionWithFilterNotSupportedError

          // Extract Windowed AggregateExpression
          case we @ WindowExpression(
              ae @ AggregateExpression(function, _, _, _, _),
              spec: WindowSpecDefinition) =>
            val newChildren = function.children.map(extractExpr)
            val newFunction = function.withNewChildren(newChildren).asInstanceOf[AggregateFunction]
            val newAgg = ae.copy(aggregateFunction = newFunction)
            seenWindowAggregates += newAgg
            WindowExpression(newAgg, spec)

          case AggregateExpression(aggFunc, _, _, _, _) if hasWindowFunction(aggFunc.children) =>
            throw QueryCompilationErrors.windowFunctionInsideAggregateFunctionNotAllowedError

          // Extracts AggregateExpression. For example, for SUM(x) - Sum(y) OVER (...),
          // we need to extract SUM(x).
          case agg: AggregateExpression if !seenWindowAggregates.contains(agg) =>
            val withName = Alias(agg, s"_w${extractedExprBuffer.length}")()
            extractedExprBuffer += withName
            withName.toAttribute

          // Extracts other attributes
          case attr: Attribute => extractExpr(attr)

        }.asInstanceOf[NamedExpression]
      }

      (newExpressionsWithWindowFunctions, regularExpressions ++ extractedExprBuffer)
    } // end of extract

    /**
     * Adds operators for Window Expressions. Every Window operator handles a single Window Spec.
     */
    private def addWindow(
        expressionsWithWindowFunctions: Seq[NamedExpression],
        child: LogicalPlan): LogicalPlan = {
      // First, we need to extract all WindowExpressions from expressionsWithWindowFunctions
      // and put those extracted WindowExpressions to extractedWindowExprBuffer.
      // This step is needed because it is possible that an expression contains multiple
      // WindowExpressions with different Window Specs.
      // After extracting WindowExpressions, we need to construct a project list to generate
      // expressionsWithWindowFunctions based on extractedWindowExprBuffer.
      // For example, for "sum(a) over (...) / sum(b) over (...)", we will first extract
      // "sum(a) over (...)" and "sum(b) over (...)" out, and assign "_we0" as the alias to
      // "sum(a) over (...)" and "_we1" as the alias to "sum(b) over (...)".
      // Then, the projectList will be [_we0/_we1].
      val extractedWindowExprBuffer = new ArrayBuffer[NamedExpression]()
      val newExpressionsWithWindowFunctions = expressionsWithWindowFunctions.map {
        // We need to use transformDown because we want to trigger
        // "case alias @ Alias(window: WindowExpression, _)" first.
        _.transformDown {
          case alias @ Alias(window: WindowExpression, _) =>
            // If a WindowExpression has an assigned alias, just use it.
            extractedWindowExprBuffer += alias
            alias.toAttribute
          case window: WindowExpression =>
            // If there is no alias assigned to the WindowExpressions. We create an
            // internal column.
            val withName = Alias(window, s"_we${extractedWindowExprBuffer.length}")()
            extractedWindowExprBuffer += withName
            withName.toAttribute
        }.asInstanceOf[NamedExpression]
      }

      // SPARK-32616: Use a linked hash map to maintains the insertion order of the Window
      // operators, so the query with multiple Window operators can have the determined plan.
      val groupedWindowExpressions = mutable.LinkedHashMap.empty[Spec, ArrayBuffer[NamedExpression]]
      // Second, we group extractedWindowExprBuffer based on their Partition and Order Specs.
      extractedWindowExprBuffer.foreach { expr =>
        val distinctWindowSpec = expr.collect {
          case window: WindowExpression => window.windowSpec
        }.distinct

        // We do a final check and see if we only have a single Window Spec defined in an
        // expressions.
        if (distinctWindowSpec.isEmpty) {
          throw QueryCompilationErrors.expressionWithoutWindowExpressionError(expr)
        } else if (distinctWindowSpec.length > 1) {
          // newExpressionsWithWindowFunctions only have expressions with a single
          // WindowExpression. If we reach here, we have a bug.
          throw QueryCompilationErrors.expressionWithMultiWindowExpressionsError(
            expr, distinctWindowSpec)
        } else {
          val spec = distinctWindowSpec.head
          val specKey = (spec.partitionSpec, spec.orderSpec, WindowFunctionType.functionType(expr))
          val windowExprs = groupedWindowExpressions
            .getOrElseUpdate(specKey, new ArrayBuffer[NamedExpression])
          windowExprs += expr
        }
      }

      // Third, we aggregate them by adding each Window operator for each Window Spec and then
      // setting this to the child of the next Window operator.
      val windowOps =
        groupedWindowExpressions.foldLeft(child) {
          case (last, ((partitionSpec, orderSpec, _), windowExpressions)) =>
            Window(windowExpressions.toSeq, partitionSpec, orderSpec, last)
        }

      // Finally, we create a Project to output windowOps's output
      // newExpressionsWithWindowFunctions.
      Project(windowOps.output ++ newExpressionsWithWindowFunctions, windowOps)
    } // end of addWindow

    // We have to use transformDown at here to make sure the rule of
    // "Aggregate with Having clause" will be triggered.
    def apply(plan: LogicalPlan): LogicalPlan = plan resolveOperatorsDown {

      case Filter(condition, _) if hasWindowFunction(condition) =>
        throw QueryCompilationErrors.windowFunctionNotAllowedError("WHERE")

      case UnresolvedHaving(condition, _) if hasWindowFunction(condition) =>
        throw QueryCompilationErrors.windowFunctionNotAllowedError("HAVING")

      // Aggregate with Having clause. This rule works with an unresolved Aggregate because
      // a resolved Aggregate will not have Window Functions.
      case f @ UnresolvedHaving(condition, a @ Aggregate(groupingExprs, aggregateExprs, child))
        if child.resolved &&
          hasWindowFunction(aggregateExprs) &&
          a.expressions.forall(_.resolved) =>
        val (windowExpressions, aggregateExpressions) = extract(aggregateExprs)
        // Create an Aggregate operator to evaluate aggregation functions.
        val withAggregate = Aggregate(groupingExprs, aggregateExpressions, child)
        // Add a Filter operator for conditions in the Having clause.
        val withFilter = Filter(condition, withAggregate)
        val withWindow = addWindow(windowExpressions, withFilter)

        // Finally, generate output columns according to the original projectList.
        val finalProjectList = aggregateExprs.map(_.toAttribute)
        Project(finalProjectList, withWindow)

      case p: LogicalPlan if !p.childrenResolved => p

      // Aggregate without Having clause.
      case a @ Aggregate(groupingExprs, aggregateExprs, child)
        if hasWindowFunction(aggregateExprs) &&
          a.expressions.forall(_.resolved) =>
        val (windowExpressions, aggregateExpressions) = extract(aggregateExprs)
        // Create an Aggregate operator to evaluate aggregation functions.
        val withAggregate = Aggregate(groupingExprs, aggregateExpressions, child)
        // Add Window operators.
        val withWindow = addWindow(windowExpressions, withAggregate)

        // Finally, generate output columns according to the original projectList.
        val finalProjectList = aggregateExprs.map(_.toAttribute)
        Project(finalProjectList, withWindow)

      // We only extract Window Expressions after all expressions of the Project
      // have been resolved.
      case p @ Project(projectList, child)
        if hasWindowFunction(projectList) && !p.expressions.exists(!_.resolved) =>
        val (windowExpressions, regularExpressions) = extract(projectList)
        // We add a project to get all needed expressions for window expressions from the child
        // of the original Project operator.
        val withProject = Project(regularExpressions, child)
        // Add Window operators.
        val withWindow = addWindow(windowExpressions, withProject)

        // Finally, generate output columns according to the original projectList.
        val finalProjectList = projectList.map(_.toAttribute)
        Project(finalProjectList, withWindow)
    }
  }

  /**
   * Pulls out nondeterministic expressions from LogicalPlan which is not Project or Filter,
   * put them into an inner Project and finally project them away at the outer Project.
   */
  object PullOutNondeterministic extends Rule[LogicalPlan] {
    override def apply(plan: LogicalPlan): LogicalPlan = plan.resolveOperatorsUp {
      case p if !p.resolved => p // Skip unresolved nodes.
      case p: Project => p
      case f: Filter => f

      case a: Aggregate if a.groupingExpressions.exists(!_.deterministic) =>
        val nondeterToAttr = getNondeterToAttr(a.groupingExpressions)
        val newChild = Project(a.child.output ++ nondeterToAttr.values, a.child)
        a.transformExpressions { case e =>
          nondeterToAttr.get(e).map(_.toAttribute).getOrElse(e)
        }.copy(child = newChild)

      // Don't touch collect metrics. Top-level metrics are not supported (check analysis will fail)
      // and we want to retain them inside the aggregate functions.
      case m: CollectMetrics => m

      // todo: It's hard to write a general rule to pull out nondeterministic expressions
      // from LogicalPlan, currently we only do it for UnaryNode which has same output
      // schema with its child.
      case p: UnaryNode if p.output == p.child.output && p.expressions.exists(!_.deterministic) =>
        val nondeterToAttr = getNondeterToAttr(p.expressions)
        val newPlan = p.transformExpressions { case e =>
          nondeterToAttr.get(e).map(_.toAttribute).getOrElse(e)
        }
        val newChild = Project(p.child.output ++ nondeterToAttr.values, p.child)
        Project(p.output, newPlan.withNewChildren(newChild :: Nil))
    }

    private def getNondeterToAttr(exprs: Seq[Expression]): Map[Expression, NamedExpression] = {
      exprs.filterNot(_.deterministic).flatMap { expr =>
        val leafNondeterministic = expr.collect {
          case n: Nondeterministic => n
          case udf: UserDefinedExpression if !udf.deterministic => udf
        }
        leafNondeterministic.distinct.map { e =>
          val ne = e match {
            case n: NamedExpression => n
            case _ => Alias(e, "_nondeterministic")()
          }
          e -> ne
        }
      }.toMap
    }
  }

  /**
   * Set the seed for random number generation.
   */
  object ResolveRandomSeed extends Rule[LogicalPlan] {
    private lazy val random = new Random()

    override def apply(plan: LogicalPlan): LogicalPlan = plan.resolveOperatorsUp {
      case p if p.resolved => p
      case p => p transformExpressionsUp {
        case e: ExpressionWithRandomSeed if e.seedExpression == UnresolvedSeed =>
          e.withNewSeed(random.nextLong())
      }
    }
  }

  /**
   * Correctly handle null primitive inputs for UDF by adding extra [[If]] expression to do the
   * null check.  When user defines a UDF with primitive parameters, there is no way to tell if the
   * primitive parameter is null or not, so here we assume the primitive input is null-propagatable
   * and we should return null if the input is null.
   */
  object HandleNullInputsForUDF extends Rule[LogicalPlan] {
    override def apply(plan: LogicalPlan): LogicalPlan = plan.resolveOperatorsUp {
      case p if !p.resolved => p // Skip unresolved nodes.

      case p => p transformExpressionsUp {

        case udf: ScalaUDF if udf.inputPrimitives.contains(true) =>
          // Otherwise, add special handling of null for fields that can't accept null.
          // The result of operations like this, when passed null, is generally to return null.
          assert(udf.inputPrimitives.length == udf.children.length)

          val inputPrimitivesPair = udf.inputPrimitives.zip(udf.children)
          val inputNullCheck = inputPrimitivesPair.collect {
            case (isPrimitive, input) if isPrimitive && input.nullable =>
              IsNull(input)
          }.reduceLeftOption[Expression](Or)

          if (inputNullCheck.isDefined) {
            // Once we add an `If` check above the udf, it is safe to mark those checked inputs
            // as null-safe (i.e., wrap with `KnownNotNull`), because the null-returning
            // branch of `If` will be called if any of these checked inputs is null. Thus we can
            // prevent this rule from being applied repeatedly.
            val newInputs = inputPrimitivesPair.map {
              case (isPrimitive, input) =>
                if (isPrimitive && input.nullable) {
                  KnownNotNull(input)
                } else {
                  input
                }
            }
            val newUDF = udf.copy(children = newInputs)
            If(inputNullCheck.get, Literal.create(null, udf.dataType), newUDF)
          } else {
            udf
          }
      }
    }
  }

  /**
   * Resolve the encoders for the UDF by explicitly given the attributes. We give the
   * attributes explicitly in order to handle the case where the data type of the input
   * value is not the same with the internal schema of the encoder, which could cause
   * data loss. For example, the encoder should not cast the input value to Decimal(38, 18)
   * if the actual data type is Decimal(30, 0).
   *
   * The resolved encoders then will be used to deserialize the internal row to Scala value.
   */
  object ResolveEncodersInUDF extends Rule[LogicalPlan] {
    override def apply(plan: LogicalPlan): LogicalPlan = plan.resolveOperatorsUp {
      case p if !p.resolved => p // Skip unresolved nodes.

      case p => p transformExpressionsUp {

        case udf: ScalaUDF if udf.inputEncoders.nonEmpty =>
          val boundEncoders = udf.inputEncoders.zipWithIndex.map { case (encOpt, i) =>
            val dataType = udf.children(i).dataType
            encOpt.map { enc =>
              val attrs = if (enc.isSerializedAsStructForTopLevel) {
                dataType.asInstanceOf[StructType].toAttributes
              } else {
                // the field name doesn't matter here, so we use
                // a simple literal to avoid any overhead
                new StructType().add("input", dataType).toAttributes
              }
              enc.resolveAndBind(attrs)
            }
          }
          udf.copy(inputEncoders = boundEncoders)
      }
    }
  }

  /**
   * Check and add proper window frames for all window functions.
   */
  object ResolveWindowFrame extends Rule[LogicalPlan] {
    def apply(plan: LogicalPlan): LogicalPlan = plan resolveExpressions {
      case WindowExpression(wf: FrameLessOffsetWindowFunction,
        WindowSpecDefinition(_, _, f: SpecifiedWindowFrame)) if wf.frame != f =>
        throw QueryCompilationErrors.cannotSpecifyWindowFrameError(wf.prettyName)
      case WindowExpression(wf: WindowFunction, WindowSpecDefinition(_, _, f: SpecifiedWindowFrame))
          if wf.frame != UnspecifiedFrame && wf.frame != f =>
        throw QueryCompilationErrors.windowFrameNotMatchRequiredFrameError(f, wf.frame)
      case WindowExpression(wf: WindowFunction, s @ WindowSpecDefinition(_, _, UnspecifiedFrame))
          if wf.frame != UnspecifiedFrame =>
        WindowExpression(wf, s.copy(frameSpecification = wf.frame))
      case we @ WindowExpression(e, s @ WindowSpecDefinition(_, o, UnspecifiedFrame))
          if e.resolved =>
        val frame = if (o.nonEmpty) {
          SpecifiedWindowFrame(RangeFrame, UnboundedPreceding, CurrentRow)
        } else {
          SpecifiedWindowFrame(RowFrame, UnboundedPreceding, UnboundedFollowing)
        }
        we.copy(windowSpec = s.copy(frameSpecification = frame))
    }
  }

  /**
   * Check and add order to [[AggregateWindowFunction]]s.
   */
  object ResolveWindowOrder extends Rule[LogicalPlan] {
    def apply(plan: LogicalPlan): LogicalPlan = plan resolveExpressions {
      case WindowExpression(wf: WindowFunction, spec) if spec.orderSpec.isEmpty =>
        throw QueryCompilationErrors.windowFunctionWithWindowFrameNotOrderedError(wf)
      case WindowExpression(rank: RankLike, spec) if spec.resolved =>
        val order = spec.orderSpec.map(_.child)
        WindowExpression(rank.withOrder(order), spec)
    }
  }

  /**
   * Removes natural or using joins by calculating output columns based on output from two sides,
   * Then apply a Project on a normal Join to eliminate natural or using join.
   */
  object ResolveNaturalAndUsingJoin extends Rule[LogicalPlan] {
    override def apply(plan: LogicalPlan): LogicalPlan = plan.resolveOperatorsUp {
      case j @ Join(left, right, UsingJoin(joinType, usingCols), _, hint)
          if left.resolved && right.resolved && j.duplicateResolved =>
        commonNaturalJoinProcessing(left, right, joinType, usingCols, None, hint)
      case j @ Join(left, right, NaturalJoin(joinType), condition, hint)
          if j.resolvedExceptNatural =>
        // find common column names from both sides
        val joinNames = left.output.map(_.name).intersect(right.output.map(_.name))
        commonNaturalJoinProcessing(left, right, joinType, joinNames, condition, hint)
    }
  }

  /**
   * Resolves columns of an output table from the data in a logical plan. This rule will:
   *
   * - Reorder columns when the write is by name
   * - Insert casts when data types do not match
   * - Insert aliases when column names do not match
   * - Detect plans that are not compatible with the output table and throw AnalysisException
   */
  object ResolveOutputRelation extends Rule[LogicalPlan] {
    override def apply(plan: LogicalPlan): LogicalPlan = plan.resolveOperators {
      case v2Write: V2WriteCommand
          if v2Write.table.resolved && v2Write.query.resolved && !v2Write.outputResolved =>
        validateStoreAssignmentPolicy()
        val projection = TableOutputResolver.resolveOutputColumns(
          v2Write.table.name, v2Write.table.output, v2Write.query, v2Write.isByName, conf)
        if (projection != v2Write.query) {
          val cleanedTable = v2Write.table match {
            case r: DataSourceV2Relation =>
              r.copy(output = r.output.map(CharVarcharUtils.cleanAttrMetadata))
            case other => other
          }
          v2Write.withNewQuery(projection).withNewTable(cleanedTable)
        } else {
          v2Write
        }
    }
  }

  object ResolveUserSpecifiedColumns extends Rule[LogicalPlan] {
    override def apply(plan: LogicalPlan): LogicalPlan = plan.resolveOperators {
      case i: InsertIntoStatement if i.table.resolved && i.query.resolved &&
          i.userSpecifiedCols.nonEmpty =>
        val resolved = resolveUserSpecifiedColumns(i)
        val projection = addColumnListOnQuery(i.table.output, resolved, i.query)
        i.copy(userSpecifiedCols = Nil, query = projection)
    }

    private def resolveUserSpecifiedColumns(i: InsertIntoStatement): Seq[NamedExpression] = {
      SchemaUtils.checkColumnNameDuplication(
        i.userSpecifiedCols, "in the column list", resolver)

      i.userSpecifiedCols.map { col =>
          i.table.resolve(Seq(col), resolver)
            .getOrElse(throw QueryCompilationErrors.cannotResolveUserSpecifiedColumnsError(
              col, i.table))
      }
    }

    private def addColumnListOnQuery(
        tableOutput: Seq[Attribute],
        cols: Seq[NamedExpression],
        query: LogicalPlan): LogicalPlan = {
      if (cols.size != query.output.size) {
        throw QueryCompilationErrors.writeTableWithMismatchedColumnsError(
          cols.size, query.output.size, query)
      }
      val nameToQueryExpr = cols.zip(query.output).toMap
      // Static partition columns in the table output should not appear in the column list
      // they will be handled in another rule ResolveInsertInto
      val reordered = tableOutput.flatMap { nameToQueryExpr.get(_).orElse(None) }
      if (reordered == query.output) {
        query
      } else {
        Project(reordered, query)
      }
    }
  }

  private def validateStoreAssignmentPolicy(): Unit = {
    // SPARK-28730: LEGACY store assignment policy is disallowed in data source v2.
    if (conf.storeAssignmentPolicy == StoreAssignmentPolicy.LEGACY) {
      throw QueryCompilationErrors.legacyStoreAssignmentPolicyError()
    }
  }

  private def commonNaturalJoinProcessing(
      left: LogicalPlan,
      right: LogicalPlan,
      joinType: JoinType,
      joinNames: Seq[String],
      condition: Option[Expression],
      hint: JoinHint) = {
    val leftKeys = joinNames.map { keyName =>
      left.output.find(attr => resolver(attr.name, keyName)).getOrElse {
        throw QueryCompilationErrors.unresolvedUsingColForJoinError(keyName, left, "left")
      }
    }
    val rightKeys = joinNames.map { keyName =>
      right.output.find(attr => resolver(attr.name, keyName)).getOrElse {
        throw QueryCompilationErrors.unresolvedUsingColForJoinError(keyName, right, "right")
      }
    }
    val joinPairs = leftKeys.zip(rightKeys)

    val newCondition = (condition ++ joinPairs.map(EqualTo.tupled)).reduceOption(And)

    // columns not in joinPairs
    val lUniqueOutput = left.output.filterNot(att => leftKeys.contains(att))
    val rUniqueOutput = right.output.filterNot(att => rightKeys.contains(att))

    // the output list looks like: join keys, columns from left, columns from right
    val projectList = joinType match {
      case LeftOuter =>
        leftKeys ++ lUniqueOutput ++ rUniqueOutput.map(_.withNullability(true))
      case LeftExistence(_) =>
        leftKeys ++ lUniqueOutput
      case RightOuter =>
        rightKeys ++ lUniqueOutput.map(_.withNullability(true)) ++ rUniqueOutput
      case FullOuter =>
        // in full outer join, joinCols should be non-null if there is.
        val joinedCols = joinPairs.map { case (l, r) => Alias(Coalesce(Seq(l, r)), l.name)() }
        joinedCols ++
          lUniqueOutput.map(_.withNullability(true)) ++
          rUniqueOutput.map(_.withNullability(true))
      case _ : InnerLike =>
        leftKeys ++ lUniqueOutput ++ rUniqueOutput
      case _ =>
        sys.error("Unsupported natural join type " + joinType)
    }
    // use Project to trim unnecessary fields
    Project(projectList, Join(left, right, joinType, newCondition, hint))
  }

  /**
   * Replaces [[UnresolvedDeserializer]] with the deserialization expression that has been resolved
   * to the given input attributes.
   */
  object ResolveDeserializer extends Rule[LogicalPlan] {
    def apply(plan: LogicalPlan): LogicalPlan = plan.resolveOperatorsUp {
      case p if !p.childrenResolved => p
      case p if p.resolved => p

      case p => p transformExpressions {
        case UnresolvedDeserializer(deserializer, inputAttributes) =>
          val inputs = if (inputAttributes.isEmpty) {
            p.children.flatMap(_.output)
          } else {
            inputAttributes
          }

          validateTopLevelTupleFields(deserializer, inputs)
          val resolved = resolveExpressionBottomUp(
            deserializer, LocalRelation(inputs), throws = true)
          val result = resolved transformDown {
            case UnresolvedMapObjects(func, inputData, cls) if inputData.resolved =>
              inputData.dataType match {
                case ArrayType(et, cn) =>
                  MapObjects(func, inputData, et, cn, cls) transformUp {
                    case UnresolvedExtractValue(child, fieldName) if child.resolved =>
                      ExtractValue(child, fieldName, resolver)
                  }
                case other =>
                  throw QueryCompilationErrors.dataTypeMismatchForDeserializerError(other,
                    "array")
              }
            case u: UnresolvedCatalystToExternalMap if u.child.resolved =>
              u.child.dataType match {
                case _: MapType =>
                  CatalystToExternalMap(u) transformUp {
                    case UnresolvedExtractValue(child, fieldName) if child.resolved =>
                      ExtractValue(child, fieldName, resolver)
                  }
                case other =>
                  throw QueryCompilationErrors.dataTypeMismatchForDeserializerError(other, "map")
              }
          }
          validateNestedTupleFields(result)
          result
      }
    }

    private def fail(schema: StructType, maxOrdinal: Int): Unit = {
      throw QueryCompilationErrors.fieldNumberMismatchForDeserializerError(schema, maxOrdinal)
    }

    /**
     * For each top-level Tuple field, we use [[GetColumnByOrdinal]] to get its corresponding column
     * by position.  However, the actual number of columns may be different from the number of Tuple
     * fields.  This method is used to check the number of columns and fields, and throw an
     * exception if they do not match.
     */
    private def validateTopLevelTupleFields(
        deserializer: Expression, inputs: Seq[Attribute]): Unit = {
      val ordinals = deserializer.collect {
        case GetColumnByOrdinal(ordinal, _) => ordinal
      }.distinct.sorted

      if (ordinals.nonEmpty && ordinals != inputs.indices) {
        fail(inputs.toStructType, ordinals.last)
      }
    }

    /**
     * For each nested Tuple field, we use [[GetStructField]] to get its corresponding struct field
     * by position.  However, the actual number of struct fields may be different from the number
     * of nested Tuple fields.  This method is used to check the number of struct fields and nested
     * Tuple fields, and throw an exception if they do not match.
     */
    private def validateNestedTupleFields(deserializer: Expression): Unit = {
      val structChildToOrdinals = deserializer
        // There are 2 kinds of `GetStructField`:
        //   1. resolved from `UnresolvedExtractValue`, and it will have a `name` property.
        //   2. created when we build deserializer expression for nested tuple, no `name` property.
        // Here we want to validate the ordinals of nested tuple, so we should only catch
        // `GetStructField` without the name property.
        .collect { case g: GetStructField if g.name.isEmpty => g }
        .groupBy(_.child)
        .mapValues(_.map(_.ordinal).distinct.sorted)

      structChildToOrdinals.foreach { case (expr, ordinals) =>
        val schema = expr.dataType.asInstanceOf[StructType]
        if (ordinals != schema.indices) {
          fail(schema, ordinals.last)
        }
      }
    }
  }

  /**
   * Resolves [[NewInstance]] by finding and adding the outer scope to it if the object being
   * constructed is an inner class.
   */
  object ResolveNewInstance extends Rule[LogicalPlan] {
    def apply(plan: LogicalPlan): LogicalPlan = plan.resolveOperatorsUp {
      case p if !p.childrenResolved => p
      case p if p.resolved => p

      case p => p transformExpressions {
        case n: NewInstance if n.childrenResolved && !n.resolved =>
          val outer = OuterScopes.getOuterScope(n.cls)
          if (outer == null) {
            throw QueryCompilationErrors.outerScopeFailureForNewInstanceError(n.cls.getName)
          }
          n.copy(outerPointer = Some(outer))
      }
    }
  }

  /**
   * Replace the [[UpCast]] expression by [[Cast]], and throw exceptions if the cast may truncate.
   */
  object ResolveUpCast extends Rule[LogicalPlan] {
    private def fail(from: Expression, to: DataType, walkedTypePath: Seq[String]) = {
      val fromStr = from match {
        case l: LambdaVariable => "array element"
        case e => e.sql
      }
      throw QueryCompilationErrors.upCastFailureError(fromStr, from, to, walkedTypePath)
    }

    def apply(plan: LogicalPlan): LogicalPlan = plan.resolveOperatorsUp {
      case p if !p.childrenResolved => p
      case p if p.resolved => p

      case p => p transformExpressions {
        case u @ UpCast(child, _, _) if !child.resolved => u

        case UpCast(_, target, _) if target != DecimalType && !target.isInstanceOf[DataType] =>
          throw QueryCompilationErrors.unsupportedAbstractDataTypeForUpCastError(target)

        case UpCast(child, target, walkedTypePath) if target == DecimalType
          && child.dataType.isInstanceOf[DecimalType] =>
          assert(walkedTypePath.nonEmpty,
            "object DecimalType should only be used inside ExpressionEncoder")

          // SPARK-31750: if we want to upcast to the general decimal type, and the `child` is
          // already decimal type, we can remove the `Upcast` and accept any precision/scale.
          // This can happen for cases like `spark.read.parquet("/tmp/file").as[BigDecimal]`.
          child

        case UpCast(child, target: AtomicType, _)
            if SQLConf.get.getConf(SQLConf.LEGACY_LOOSE_UPCAST) &&
              child.dataType == StringType =>
          Cast(child, target.asNullable)

        case u @ UpCast(child, _, walkedTypePath) if !Cast.canUpCast(child.dataType, u.dataType) =>
          fail(child, u.dataType, walkedTypePath)

        case u @ UpCast(child, _, _) => Cast(child, u.dataType.asNullable)
      }
    }
  }

  /** Rule to mostly resolve, normalize and rewrite column names based on case sensitivity. */
  object ResolveAlterTableChanges extends Rule[LogicalPlan] {
    def apply(plan: LogicalPlan): LogicalPlan = plan.resolveOperatorsUp {
      case a @ AlterTable(_, _, t: NamedRelation, changes) if t.resolved =>
        // 'colsToAdd' keeps track of new columns being added. It stores a mapping from a
        // normalized parent name of fields to field names that belong to the parent.
        // For example, if we add columns "a.b.c", "a.b.d", and "a.c", 'colsToAdd' will become
        // Map(Seq("a", "b") -> Seq("c", "d"), Seq("a") -> Seq("c")).
        val colsToAdd = mutable.Map.empty[Seq[String], Seq[String]]
        val schema = t.schema
        val normalizedChanges = changes.flatMap {
          case add: AddColumn =>
            def addColumn(
                parentSchema: StructType,
                parentName: String,
                normalizedParentName: Seq[String]): TableChange = {
              val fieldsAdded = colsToAdd.getOrElse(normalizedParentName, Nil)
              val pos = findColumnPosition(add.position(), parentName, parentSchema, fieldsAdded)
              val field = add.fieldNames().last
              colsToAdd(normalizedParentName) = fieldsAdded :+ field
              TableChange.addColumn(
                (normalizedParentName :+ field).toArray,
                add.dataType(),
                add.isNullable,
                add.comment,
                pos)
            }
            val parent = add.fieldNames().init
            if (parent.nonEmpty) {
              // Adding a nested field, need to normalize the parent column and position
              val target = schema.findNestedField(parent, includeCollections = true, conf.resolver)
              if (target.isEmpty) {
                // Leave unresolved. Throws error in CheckAnalysis
                Some(add)
              } else {
                val (normalizedName, sf) = target.get
                sf.dataType match {
                  case struct: StructType =>
                    Some(addColumn(struct, parent.quoted, normalizedName :+ sf.name))
                  case other =>
                    Some(add)
                }
              }
            } else {
              // Adding to the root. Just need to normalize position
              Some(addColumn(schema, "root", Nil))
            }

          case typeChange: UpdateColumnType =>
            // Hive style syntax provides the column type, even if it may not have changed
            val fieldOpt = schema.findNestedField(
              typeChange.fieldNames(), includeCollections = true, conf.resolver)

            if (fieldOpt.isEmpty) {
              // We couldn't resolve the field. Leave it to CheckAnalysis
              Some(typeChange)
            } else {
              val (fieldNames, field) = fieldOpt.get
              val dt = CharVarcharUtils.getRawType(field.metadata).getOrElse(field.dataType)
              if (dt == typeChange.newDataType()) {
                // The user didn't want the field to change, so remove this change
                None
              } else {
                Some(TableChange.updateColumnType(
                  (fieldNames :+ field.name).toArray, typeChange.newDataType()))
              }
            }
          case n: UpdateColumnNullability =>
            // Need to resolve column
            resolveFieldNames(
              schema,
              n.fieldNames(),
              TableChange.updateColumnNullability(_, n.nullable())).orElse(Some(n))

          case position: UpdateColumnPosition =>
            position.position() match {
              case after: After =>
                // Need to resolve column as well as position reference
                val fieldOpt = schema.findNestedField(
                  position.fieldNames(), includeCollections = true, conf.resolver)

                if (fieldOpt.isEmpty) {
                  Some(position)
                } else {
                  val (normalizedPath, field) = fieldOpt.get
                  val targetCol = schema.findNestedField(
                    normalizedPath :+ after.column(), includeCollections = true, conf.resolver)
                  if (targetCol.isEmpty) {
                    // Leave unchanged to CheckAnalysis
                    Some(position)
                  } else {
                    Some(TableChange.updateColumnPosition(
                      (normalizedPath :+ field.name).toArray,
                      ColumnPosition.after(targetCol.get._2.name)))
                  }
                }
              case _ =>
                // Need to resolve column
                resolveFieldNames(
                  schema,
                  position.fieldNames(),
                  TableChange.updateColumnPosition(_, position.position())).orElse(Some(position))
            }

          case comment: UpdateColumnComment =>
            resolveFieldNames(
              schema,
              comment.fieldNames(),
              TableChange.updateColumnComment(_, comment.newComment())).orElse(Some(comment))

          case rename: RenameColumn =>
            resolveFieldNames(
              schema,
              rename.fieldNames(),
              TableChange.renameColumn(_, rename.newName())).orElse(Some(rename))

          case delete: DeleteColumn =>
            resolveFieldNames(schema, delete.fieldNames(), TableChange.deleteColumn)
              .orElse(Some(delete))

          case column: ColumnChange =>
            // This is informational for future developers
            throw QueryExecutionErrors.columnChangeUnsupportedError
          case other => Some(other)
        }

        a.copy(changes = normalizedChanges)
    }

    /**
     * Returns the table change if the field can be resolved, returns None if the column is not
     * found. An error will be thrown in CheckAnalysis for columns that can't be resolved.
     */
    private def resolveFieldNames(
        schema: StructType,
        fieldNames: Array[String],
        copy: Array[String] => TableChange): Option[TableChange] = {
      val fieldOpt = schema.findNestedField(
        fieldNames, includeCollections = true, conf.resolver)
      fieldOpt.map { case (path, field) => copy((path :+ field.name).toArray) }
    }

    private def findColumnPosition(
        position: ColumnPosition,
        parentName: String,
        struct: StructType,
        fieldsAdded: Seq[String]): ColumnPosition = {
      position match {
        case null => null
        case after: After =>
          (struct.fieldNames ++ fieldsAdded).find(n => conf.resolver(n, after.column())) match {
            case Some(colName) =>
              ColumnPosition.after(colName)
            case None =>
              throw QueryCompilationErrors.referenceColNotFoundForAlterTableChangesError(after,
                parentName)
          }
        case other => other
      }
    }
  }
}

/**
 * Removes [[SubqueryAlias]] operators from the plan. Subqueries are only required to provide
 * scoping information for attributes and can be removed once analysis is complete.
 */
object EliminateSubqueryAliases extends Rule[LogicalPlan] {
  // This is also called in the beginning of the optimization phase, and as a result
  // is using transformUp rather than resolveOperators.
  def apply(plan: LogicalPlan): LogicalPlan = AnalysisHelper.allowInvokingTransformsInAnalyzer {
    plan transformUp {
      case SubqueryAlias(_, child) => child
    }
  }
}

/**
 * Removes [[Union]] operators from the plan if it just has one child.
 */
object EliminateUnions extends Rule[LogicalPlan] {
  def apply(plan: LogicalPlan): LogicalPlan = plan resolveOperators {
    case u: Union if u.children.size == 1 => u.children.head
  }
}

/**
 * Cleans up unnecessary Aliases inside the plan. Basically we only need Alias as a top level
 * expression in Project(project list) or Aggregate(aggregate expressions) or
 * Window(window expressions). Notice that if an expression has other expression parameters which
 * are not in its `children`, e.g. `RuntimeReplaceable`, the transformation for Aliases in this
 * rule can't work for those parameters.
 */
object CleanupAliases extends Rule[LogicalPlan] with AliasHelper {
  override def apply(plan: LogicalPlan): LogicalPlan = plan.resolveOperatorsUp {
    case Project(projectList, child) =>
      val cleanedProjectList = projectList.map(trimNonTopLevelAliases)
      Project(cleanedProjectList, child)

    case Aggregate(grouping, aggs, child) =>
      val cleanedAggs = aggs.map(trimNonTopLevelAliases)
      Aggregate(grouping.map(trimAliases), cleanedAggs, child)

    case Window(windowExprs, partitionSpec, orderSpec, child) =>
      val cleanedWindowExprs = windowExprs.map(trimNonTopLevelAliases)
      Window(cleanedWindowExprs, partitionSpec.map(trimAliases),
        orderSpec.map(trimAliases(_).asInstanceOf[SortOrder]), child)

    case CollectMetrics(name, metrics, child) =>
      val cleanedMetrics = metrics.map(trimNonTopLevelAliases)
      CollectMetrics(name, cleanedMetrics, child)

    // Operators that operate on objects should only have expressions from encoders, which should
    // never have extra aliases.
    case o: ObjectConsumer => o
    case o: ObjectProducer => o
    case a: AppendColumns => a

    case other =>
      other transformExpressionsDown {
        case Alias(child, _) => child
      }
  }
}

/**
 * Ignore event time watermark in batch query, which is only supported in Structured Streaming.
 * TODO: add this rule into analyzer rule list.
 */
object EliminateEventTimeWatermark extends Rule[LogicalPlan] {
  override def apply(plan: LogicalPlan): LogicalPlan = plan resolveOperators {
    case EventTimeWatermark(_, _, child) if !child.isStreaming => child
  }
}

/**
 * Maps a time column to multiple time windows using the Expand operator. Since it's non-trivial to
 * figure out how many windows a time column can map to, we over-estimate the number of windows and
 * filter out the rows where the time column is not inside the time window.
 */
object TimeWindowing extends Rule[LogicalPlan] {
  import org.apache.spark.sql.catalyst.dsl.expressions._

  private final val WINDOW_COL_NAME = "window"
  private final val WINDOW_START = "start"
  private final val WINDOW_END = "end"

  /**
   * Generates the logical plan for generating window ranges on a timestamp column. Without
   * knowing what the timestamp value is, it's non-trivial to figure out deterministically how many
   * window ranges a timestamp will map to given all possible combinations of a window duration,
   * slide duration and start time (offset). Therefore, we express and over-estimate the number of
   * windows there may be, and filter the valid windows. We use last Project operator to group
   * the window columns into a struct so they can be accessed as `window.start` and `window.end`.
   *
   * The windows are calculated as below:
   * maxNumOverlapping <- ceil(windowDuration / slideDuration)
   * for (i <- 0 until maxNumOverlapping)
   *   windowId <- ceil((timestamp - startTime) / slideDuration)
   *   windowStart <- windowId * slideDuration + (i - maxNumOverlapping) * slideDuration + startTime
   *   windowEnd <- windowStart + windowDuration
   *   return windowStart, windowEnd
   *
   * This behaves as follows for the given parameters for the time: 12:05. The valid windows are
   * marked with a +, and invalid ones are marked with a x. The invalid ones are filtered using the
   * Filter operator.
   * window: 12m, slide: 5m, start: 0m :: window: 12m, slide: 5m, start: 2m
   *     11:55 - 12:07 +                      11:52 - 12:04 x
   *     12:00 - 12:12 +                      11:57 - 12:09 +
   *     12:05 - 12:17 +                      12:02 - 12:14 +
   *
   * @param plan The logical plan
   * @return the logical plan that will generate the time windows using the Expand operator, with
   *         the Filter operator for correctness and Project for usability.
   */
  def apply(plan: LogicalPlan): LogicalPlan = plan.resolveOperatorsUp {
    case p: LogicalPlan if p.children.size == 1 =>
      val child = p.children.head
      val windowExpressions =
        p.expressions.flatMap(_.collect { case t: TimeWindow => t }).toSet

      val numWindowExpr = windowExpressions.size
      // Only support a single window expression for now
      if (numWindowExpr == 1 &&
          windowExpressions.head.timeColumn.resolved &&
          windowExpressions.head.checkInputDataTypes().isSuccess) {

        val window = windowExpressions.head

        val metadata = window.timeColumn match {
          case a: Attribute => a.metadata
          case _ => Metadata.empty
        }

        def getWindow(i: Int, overlappingWindows: Int): Expression = {
          val division = (PreciseTimestampConversion(
            window.timeColumn, TimestampType, LongType) - window.startTime) / window.slideDuration
          val ceil = Ceil(division)
          // if the division is equal to the ceiling, our record is the start of a window
          val windowId = CaseWhen(Seq((ceil === division, ceil + 1)), Some(ceil))
          val windowStart = (windowId + i - overlappingWindows) *
            window.slideDuration + window.startTime
          val windowEnd = windowStart + window.windowDuration

          CreateNamedStruct(
            Literal(WINDOW_START) ::
              PreciseTimestampConversion(windowStart, LongType, TimestampType) ::
              Literal(WINDOW_END) ::
              PreciseTimestampConversion(windowEnd, LongType, TimestampType) ::
              Nil)
        }

        val windowAttr = AttributeReference(
          WINDOW_COL_NAME, window.dataType, metadata = metadata)()

        if (window.windowDuration == window.slideDuration) {
          val windowStruct = Alias(getWindow(0, 1), WINDOW_COL_NAME)(
            exprId = windowAttr.exprId, explicitMetadata = Some(metadata))

          val replacedPlan = p transformExpressions {
            case t: TimeWindow => windowAttr
          }

          // For backwards compatibility we add a filter to filter out nulls
          val filterExpr = IsNotNull(window.timeColumn)

          replacedPlan.withNewChildren(
            Filter(filterExpr,
              Project(windowStruct +: child.output, child)) :: Nil)
        } else {
          val overlappingWindows =
            math.ceil(window.windowDuration * 1.0 / window.slideDuration).toInt
          val windows =
            Seq.tabulate(overlappingWindows)(i => getWindow(i, overlappingWindows))

          val projections = windows.map(_ +: child.output)

          val filterExpr =
            window.timeColumn >= windowAttr.getField(WINDOW_START) &&
              window.timeColumn < windowAttr.getField(WINDOW_END)

          val substitutedPlan = Filter(filterExpr,
            Expand(projections, windowAttr +: child.output, child))

          val renamedPlan = p transformExpressions {
            case t: TimeWindow => windowAttr
          }

          renamedPlan.withNewChildren(substitutedPlan :: Nil)
        }
      } else if (numWindowExpr > 1) {
        throw QueryCompilationErrors.multiTimeWindowExpressionsNotSupportedError(p)
      } else {
        p // Return unchanged. Analyzer will throw exception later
      }
  }
}

/**
 * Replace the [[SessionWindowExpression]] in Aggregate node, this rule will add [[SessionWindow]]
 * as the current Aggregate's new child. It will throw [[AnalysisException]] while
 * [[SessionWindowExpression]] is the only column in group by.
 */
object ResolveSessionWindow extends Rule[LogicalPlan] {

  private def hasWindowFunction(groupList: Seq[Expression]): Boolean =
    groupList.exists(hasWindowFunction)

  private def hasWindowFunction(expr: Expression): Boolean = {
    expr.find {
      case window: SessionWindowExpression => true
      case _ => false
    }.isDefined
  }

  private final val WINDOW_COL_NAME = "session_window"

  def apply(plan: LogicalPlan): LogicalPlan = plan.resolveOperators {
    case p @ Aggregate(groupingExpr, aggregateExpr, _) if hasWindowFunction(groupingExpr) =>
      val child = p.child
      val windowExpressions =
        p.expressions.flatMap(_.collect { case t: SessionWindowExpression => t }).toSet

      val numWindowExpr = windowExpressions.size
      // Only support a single session window expression for now
      if (numWindowExpr == 1 &&
        windowExpressions.head.timeColumn.resolved &&
        windowExpressions.head.checkInputDataTypes().isSuccess) {

        val window = windowExpressions.head

        val metadata = window.timeColumn match {
          case a: Attribute => a.metadata
          case _ => Metadata.empty
        }

        val windowAttr = AttributeReference(
          WINDOW_COL_NAME, window.dataType, metadata = metadata)()

        // check partitionExpression in groupingExpr
        val partitionExpression = groupingExpr.filterNot(hasWindowFunction)
        if (partitionExpression.isEmpty) {
          p.failAnalysis("Cannot use session_window as the only group by column.")
        }

        val withWindow = SessionWindow(
          windowAttr, window.timeColumn, partitionExpression, window.windowGap, child)

        // replace session_window column into windowAttr
        val newGroupingExpr = groupingExpr.map { _.transform {
          case s: SessionWindowExpression =>
            windowAttr
        }}
        val newAggExpr = aggregateExpr.map { _.transform {
          case u: UnresolvedAttribute =>
            windowAttr
        }.asInstanceOf[NamedExpression]}

        val plan = p.copy(groupingExpressions = newGroupingExpr, aggregateExpressions = newAggExpr)
          .withNewChildren(Project(windowAttr +: child.output, withWindow) :: Nil)

        plan transformExpressions {
          case s: SessionWindowExpression => windowAttr
        }
      } else if (numWindowExpr > 1) {
        p.failAnalysis("Multiple session windows are currently not supported.")
      } else {
        p // Return unchanged. Analyzer will throw exception later
      }
  }
}

/**
 * Resolve a [[CreateNamedStruct]] if it contains [[NamePlaceholder]]s.
 */
object ResolveCreateNamedStruct extends Rule[LogicalPlan] {
  override def apply(plan: LogicalPlan): LogicalPlan = plan.resolveExpressions {
    case e: CreateNamedStruct if !e.resolved =>
      val children = e.children.grouped(2).flatMap {
        case Seq(NamePlaceholder, e: NamedExpression) if e.resolved =>
          Seq(Literal(e.name), e)
        case kv =>
          kv
      }
      CreateNamedStruct(children.toList)
  }
}

/**
 * The aggregate expressions from subquery referencing outer query block are pushed
 * down to the outer query block for evaluation. This rule below updates such outer references
 * as AttributeReference referring attributes from the parent/outer query block.
 *
 * For example (SQL):
 * {{{
 *   SELECT l.a FROM l GROUP BY 1 HAVING EXISTS (SELECT 1 FROM r WHERE r.d < min(l.b))
 * }}}
 * Plan before the rule.
 *    Project [a#226]
 *    +- Filter exists#245 [min(b#227)#249]
 *       :  +- Project [1 AS 1#247]
 *       :     +- Filter (d#238 < min(outer(b#227)))       <-----
 *       :        +- SubqueryAlias r
 *       :           +- Project [_1#234 AS c#237, _2#235 AS d#238]
 *       :              +- LocalRelation [_1#234, _2#235]
 *       +- Aggregate [a#226], [a#226, min(b#227) AS min(b#227)#249]
 *          +- SubqueryAlias l
 *             +- Project [_1#223 AS a#226, _2#224 AS b#227]
 *                +- LocalRelation [_1#223, _2#224]
 * Plan after the rule.
 *    Project [a#226]
 *    +- Filter exists#245 [min(b#227)#249]
 *       :  +- Project [1 AS 1#247]
 *       :     +- Filter (d#238 < outer(min(b#227)#249))   <-----
 *       :        +- SubqueryAlias r
 *       :           +- Project [_1#234 AS c#237, _2#235 AS d#238]
 *       :              +- LocalRelation [_1#234, _2#235]
 *       +- Aggregate [a#226], [a#226, min(b#227) AS min(b#227)#249]
 *          +- SubqueryAlias l
 *             +- Project [_1#223 AS a#226, _2#224 AS b#227]
 *                +- LocalRelation [_1#223, _2#224]
 */
object UpdateOuterReferences extends Rule[LogicalPlan] {
  private def stripAlias(expr: Expression): Expression = expr match { case a: Alias => a.child }

  private def updateOuterReferenceInSubquery(
      plan: LogicalPlan,
      refExprs: Seq[Expression]): LogicalPlan = {
    plan resolveExpressions { case e =>
      val outerAlias =
        refExprs.find(stripAlias(_).semanticEquals(stripOuterReference(e)))
      outerAlias match {
        case Some(a: Alias) => OuterReference(a.toAttribute)
        case _ => e
      }
    }
  }

  def apply(plan: LogicalPlan): LogicalPlan = {
    plan resolveOperators {
      case f @ Filter(_, a: Aggregate) if f.resolved =>
        f transformExpressions {
          case s: SubqueryExpression if s.children.nonEmpty =>
            // Collect the aliases from output of aggregate.
            val outerAliases = a.aggregateExpressions collect { case a: Alias => a }
            // Update the subquery plan to record the OuterReference to point to outer query plan.
            s.withNewPlan(updateOuterReferenceInSubquery(s.plan, outerAliases))
      }
    }
  }
}

/**
 * This rule performs string padding for char type comparison.
 *
 * When comparing char type column/field with string literal or char type column/field,
 * right-pad the shorter one to the longer length.
 */
object ApplyCharTypePadding extends Rule[LogicalPlan] {

  override def apply(plan: LogicalPlan): LogicalPlan = {
    plan.resolveOperatorsUp {
      case operator if operator.resolved => operator.transformExpressionsUp {
        // String literal is treated as char type when it's compared to a char type column.
        // We should pad the shorter one to the longer length.
        case b @ BinaryComparison(attr: Attribute, lit) if lit.foldable =>
          padAttrLitCmp(attr, lit).map { newChildren =>
            b.withNewChildren(newChildren)
          }.getOrElse(b)

        case b @ BinaryComparison(lit, attr: Attribute) if lit.foldable =>
          padAttrLitCmp(attr, lit).map { newChildren =>
            b.withNewChildren(newChildren.reverse)
          }.getOrElse(b)

        case i @ In(attr: Attribute, list)
          if attr.dataType == StringType && list.forall(_.foldable) =>
          CharVarcharUtils.getRawType(attr.metadata).flatMap {
            case CharType(length) =>
              val (nulls, literalChars) =
                list.map(_.eval().asInstanceOf[UTF8String]).partition(_ == null)
              val literalCharLengths = literalChars.map(_.numChars())
              val targetLen = (length +: literalCharLengths).max
              Some(i.copy(
                value = addPadding(attr, length, targetLen),
                list = list.zip(literalCharLengths).map {
                  case (lit, charLength) => addPadding(lit, charLength, targetLen)
                } ++ nulls.map(Literal.create(_, StringType))))
            case _ => None
          }.getOrElse(i)

        // For char type column or inner field comparison, pad the shorter one to the longer length.
        case b @ BinaryComparison(left: Attribute, right: Attribute) =>
          b.withNewChildren(CharVarcharUtils.addPaddingInStringComparison(Seq(left, right)))

        case i @ In(attr: Attribute, list) if list.forall(_.isInstanceOf[Attribute]) =>
          val newChildren = CharVarcharUtils.addPaddingInStringComparison(
            attr +: list.map(_.asInstanceOf[Attribute]))
          i.copy(value = newChildren.head, list = newChildren.tail)
      }
    }
  }

  private def padAttrLitCmp(attr: Attribute, lit: Expression): Option[Seq[Expression]] = {
    if (attr.dataType == StringType) {
      CharVarcharUtils.getRawType(attr.metadata).flatMap {
        case CharType(length) =>
          val str = lit.eval().asInstanceOf[UTF8String]
          if (str == null) {
            None
          } else {
            val stringLitLen = str.numChars()
            if (length < stringLitLen) {
              Some(Seq(StringRPad(attr, Literal(stringLitLen)), lit))
            } else if (length > stringLitLen) {
              Some(Seq(attr, StringRPad(lit, Literal(length))))
            } else {
              None
            }
          }
        case _ => None
      }
    } else {
      None
    }
  }

  private def addPadding(expr: Expression, charLength: Int, targetLength: Int): Expression = {
    if (targetLength > charLength) StringRPad(expr, Literal(targetLength)) else expr
  }
}<|MERGE_RESOLUTION|>--- conflicted
+++ resolved
@@ -271,18 +271,11 @@
       GlobalAggregates ::
       ResolveAggregateFunctions ::
       TimeWindowing ::
-<<<<<<< HEAD
       ResolveSessionWindow ::
-      ResolveInlineTables(conf) ::
-      ResolveHigherOrderFunctions(catalog) ::
-      ResolveLambdaVariables(conf) ::
-      ResolveTimeZone(conf) ::
-=======
       ResolveInlineTables ::
       ResolveHigherOrderFunctions(v1SessionCatalog) ::
       ResolveLambdaVariables ::
       ResolveTimeZone ::
->>>>>>> e0053853
       ResolveRandomSeed ::
       ResolveBinaryArithmetic ::
       ResolveUnion ::
