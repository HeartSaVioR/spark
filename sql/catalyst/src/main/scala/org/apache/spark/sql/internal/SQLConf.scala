/*
 * Licensed to the Apache Software Foundation (ASF) under one or more
 * contributor license agreements.  See the NOTICE file distributed with
 * this work for additional information regarding copyright ownership.
 * The ASF licenses this file to You under the Apache License, Version 2.0
 * (the "License"); you may not use this file except in compliance with
 * the License.  You may obtain a copy of the License at
 *
 *    http://www.apache.org/licenses/LICENSE-2.0
 *
 * Unless required by applicable law or agreed to in writing, software
 * distributed under the License is distributed on an "AS IS" BASIS,
 * WITHOUT WARRANTIES OR CONDITIONS OF ANY KIND, either express or implied.
 * See the License for the specific language governing permissions and
 * limitations under the License.
 */

package org.apache.spark.sql.internal

import java.util.{Locale, NoSuchElementException, Properties, TimeZone}
import java.util.concurrent.{ConcurrentHashMap, TimeUnit}
import java.util.concurrent.atomic.AtomicReference
import java.util.zip.Deflater

import scala.collection.JavaConverters._
import scala.collection.immutable
import scala.util.Try
import scala.util.control.NonFatal
import scala.util.matching.Regex

import org.apache.hadoop.fs.Path

import org.apache.spark.{SparkConf, SparkContext, TaskContext}
import org.apache.spark.internal.Logging
import org.apache.spark.internal.config._
import org.apache.spark.internal.config.{IGNORE_MISSING_FILES => SPARK_IGNORE_MISSING_FILES}
import org.apache.spark.network.util.ByteUnit
import org.apache.spark.sql.AnalysisException
import org.apache.spark.sql.catalyst.ScalaReflection
import org.apache.spark.sql.catalyst.analysis.{HintErrorLogger, Resolver}
import org.apache.spark.sql.catalyst.expressions.CodegenObjectFactoryMode
import org.apache.spark.sql.catalyst.expressions.codegen.CodeGenerator
import org.apache.spark.sql.catalyst.plans.logical.HintErrorHandler
import org.apache.spark.sql.catalyst.util.DateTimeUtils
import org.apache.spark.sql.connector.catalog.CatalogManager.SESSION_CATALOG_NAME
import org.apache.spark.unsafe.array.ByteArrayMethods
import org.apache.spark.util.Utils

////////////////////////////////////////////////////////////////////////////////////////////////////
// This file defines the configuration options for Spark SQL.
////////////////////////////////////////////////////////////////////////////////////////////////////


object SQLConf {

  private[sql] val sqlConfEntries =
    new ConcurrentHashMap[String, ConfigEntry[_]]()

  val staticConfKeys: java.util.Set[String] =
    java.util.Collections.synchronizedSet(new java.util.HashSet[String]())

  private def register(entry: ConfigEntry[_]): Unit = sqlConfEntries.merge(entry.key, entry,
    (existingConfigEntry, newConfigEntry) => {
      require(existingConfigEntry == null,
        s"Duplicate SQLConfigEntry. ${newConfigEntry.key} has been registered")
      newConfigEntry
    }
  )

  // For testing only
  private[sql] def unregister(entry: ConfigEntry[_]): Unit = sqlConfEntries.remove(entry.key)

  def buildConf(key: String): ConfigBuilder = ConfigBuilder(key).onCreate(register)

  def buildStaticConf(key: String): ConfigBuilder = {
    ConfigBuilder(key).onCreate { entry =>
      staticConfKeys.add(entry.key)
      SQLConf.register(entry)
    }
  }

  /**
   * Merge all non-static configs to the SQLConf. For example, when the 1st [[SparkSession]] and
   * the global [[SharedState]] have been initialized, all static configs have taken affect and
   * should not be set to other values. Other later created sessions should respect all static
   * configs and only be able to change non-static configs.
   */
  private[sql] def mergeNonStaticSQLConfigs(
      sqlConf: SQLConf,
      configs: Map[String, String]): Unit = {
    for ((k, v) <- configs if !staticConfKeys.contains(k)) {
      sqlConf.setConfString(k, v)
    }
  }

  /**
   * Extract entries from `SparkConf` and put them in the `SQLConf`
   */
  private[sql] def mergeSparkConf(sqlConf: SQLConf, sparkConf: SparkConf): Unit = {
    sparkConf.getAll.foreach { case (k, v) =>
      sqlConf.setConfString(k, v)
    }
  }

  /**
   * Default config. Only used when there is no active SparkSession for the thread.
   * See [[get]] for more information.
   */
  private lazy val fallbackConf = new ThreadLocal[SQLConf] {
    override def initialValue: SQLConf = new SQLConf
  }

  /** See [[get]] for more information. */
  def getFallbackConf: SQLConf = fallbackConf.get()

  private lazy val existingConf = new ThreadLocal[SQLConf] {
    override def initialValue: SQLConf = null
  }

  def withExistingConf[T](conf: SQLConf)(f: => T): T = {
    val old = existingConf.get()
    existingConf.set(conf)
    try {
      f
    } finally {
      if (old != null) {
        existingConf.set(old)
      } else {
        existingConf.remove()
      }
    }
  }

  /**
   * Defines a getter that returns the SQLConf within scope.
   * See [[get]] for more information.
   */
  private val confGetter = new AtomicReference[() => SQLConf](() => fallbackConf.get())

  /**
   * Sets the active config object within the current scope.
   * See [[get]] for more information.
   */
  def setSQLConfGetter(getter: () => SQLConf): Unit = {
    confGetter.set(getter)
  }

  /**
   * Returns the active config object within the current scope. If there is an active SparkSession,
   * the proper SQLConf associated with the thread's active session is used. If it's called from
   * tasks in the executor side, a SQLConf will be created from job local properties, which are set
   * and propagated from the driver side, unless a `SQLConf` has been set in the scope by
   * `withExistingConf` as done for propagating SQLConf for operations performed on RDDs created
   * from DataFrames.
   *
   * The way this works is a little bit convoluted, due to the fact that config was added initially
   * only for physical plans (and as a result not in sql/catalyst module).
   *
   * The first time a SparkSession is instantiated, we set the [[confGetter]] to return the
   * active SparkSession's config. If there is no active SparkSession, it returns using the thread
   * local [[fallbackConf]]. The reason [[fallbackConf]] is a thread local (rather than just a conf)
   * is to support setting different config options for different threads so we can potentially
   * run tests in parallel. At the time this feature was implemented, this was a no-op since we
   * run unit tests (that does not involve SparkSession) in serial order.
   */
  def get: SQLConf = {
    if (TaskContext.get != null) {
      val conf = existingConf.get()
      if (conf != null) {
        conf
      } else {
        new ReadOnlySQLConf(TaskContext.get())
      }
    } else {
      val isSchedulerEventLoopThread = SparkContext.getActive
        .flatMap { sc => Option(sc.dagScheduler) }
        .map(_.eventProcessLoop.eventThread)
        .exists(_.getId == Thread.currentThread().getId)
      if (isSchedulerEventLoopThread) {
        // DAGScheduler event loop thread does not have an active SparkSession, the `confGetter`
        // will return `fallbackConf` which is unexpected. Here we require the caller to get the
        // conf within `withExistingConf`, otherwise fail the query.
        val conf = existingConf.get()
        if (conf != null) {
          conf
        } else if (Utils.isTesting) {
          throw new RuntimeException("Cannot get SQLConf inside scheduler event loop thread.")
        } else {
          confGetter.get()()
        }
      } else {
        val conf = existingConf.get()
        if (conf != null) {
          conf
        } else {
          confGetter.get()()
        }
      }
    }
  }

  val ANALYZER_MAX_ITERATIONS = buildConf("spark.sql.analyzer.maxIterations")
    .internal()
    .doc("The max number of iterations the analyzer runs.")
    .version("3.0.0")
    .intConf
    .createWithDefault(100)

  val OPTIMIZER_EXCLUDED_RULES = buildConf("spark.sql.optimizer.excludedRules")
    .doc("Configures a list of rules to be disabled in the optimizer, in which the rules are " +
      "specified by their rule names and separated by comma. It is not guaranteed that all the " +
      "rules in this configuration will eventually be excluded, as some rules are necessary " +
      "for correctness. The optimizer will log the rules that have indeed been excluded.")
    .version("2.4.0")
    .stringConf
    .createOptional

  val OPTIMIZER_MAX_ITERATIONS = buildConf("spark.sql.optimizer.maxIterations")
    .internal()
    .doc("The max number of iterations the optimizer runs.")
    .version("2.0.0")
    .intConf
    .createWithDefault(100)

  val OPTIMIZER_INSET_CONVERSION_THRESHOLD =
    buildConf("spark.sql.optimizer.inSetConversionThreshold")
      .internal()
      .doc("The threshold of set size for InSet conversion.")
      .version("2.0.0")
      .intConf
      .createWithDefault(10)

  val OPTIMIZER_INSET_SWITCH_THRESHOLD =
    buildConf("spark.sql.optimizer.inSetSwitchThreshold")
      .internal()
      .doc("Configures the max set size in InSet for which Spark will generate code with " +
        "switch statements. This is applicable only to bytes, shorts, ints, dates.")
      .version("3.0.0")
      .intConf
      .checkValue(threshold => threshold >= 0 && threshold <= 600, "The max set size " +
        "for using switch statements in InSet must be non-negative and less than or equal to 600")
      .createWithDefault(400)

  val PLAN_CHANGE_LOG_LEVEL = buildConf("spark.sql.planChangeLog.level")
    .internal()
    .doc("Configures the log level for logging the change from the original plan to the new " +
      "plan after a rule or batch is applied. The value can be 'trace', 'debug', 'info', " +
      "'warn', or 'error'. The default log level is 'trace'.")
    .version("3.1.0")
    .stringConf
    .transform(_.toUpperCase(Locale.ROOT))
    .checkValue(logLevel => Set("TRACE", "DEBUG", "INFO", "WARN", "ERROR").contains(logLevel),
      "Invalid value for 'spark.sql.planChangeLog.level'. Valid values are " +
        "'trace', 'debug', 'info', 'warn' and 'error'.")
    .createWithDefault("trace")

  val PLAN_CHANGE_LOG_RULES = buildConf("spark.sql.planChangeLog.rules")
    .internal()
    .doc("Configures a list of rules for logging plan changes, in which the rules are " +
      "specified by their rule names and separated by comma.")
    .version("3.1.0")
    .stringConf
    .createOptional

  val PLAN_CHANGE_LOG_BATCHES = buildConf("spark.sql.planChangeLog.batches")
    .internal()
    .doc("Configures a list of batches for logging plan changes, in which the batches " +
      "are specified by their batch names and separated by comma.")
    .version("3.1.0")
    .stringConf
    .createOptional

  val DYNAMIC_PARTITION_PRUNING_ENABLED =
    buildConf("spark.sql.optimizer.dynamicPartitionPruning.enabled")
      .doc("When true, we will generate predicate for partition column when it's used as join key")
      .version("3.0.0")
      .booleanConf
      .createWithDefault(true)

  val DYNAMIC_PARTITION_PRUNING_USE_STATS =
    buildConf("spark.sql.optimizer.dynamicPartitionPruning.useStats")
      .internal()
      .doc("When true, distinct count statistics will be used for computing the data size of the " +
        "partitioned table after dynamic partition pruning, in order to evaluate if it is worth " +
        "adding an extra subquery as the pruning filter if broadcast reuse is not applicable.")
      .version("3.0.0")
      .booleanConf
      .createWithDefault(true)

  val DYNAMIC_PARTITION_PRUNING_FALLBACK_FILTER_RATIO = buildConf(
    "spark.sql.optimizer.dynamicPartitionPruning.fallbackFilterRatio")
    .internal()
    .doc("When statistics are not available or configured not to be used, this config will be " +
      "used as the fallback filter ratio for computing the data size of the partitioned table " +
      "after dynamic partition pruning, in order to evaluate if it is worth adding an extra " +
      "subquery as the pruning filter if broadcast reuse is not applicable.")
    .version("3.0.0")
    .doubleConf
    .createWithDefault(0.5)

  val DYNAMIC_PARTITION_PRUNING_REUSE_BROADCAST_ONLY =
    buildConf("spark.sql.optimizer.dynamicPartitionPruning.reuseBroadcastOnly")
      .internal()
      .doc("When true, dynamic partition pruning will only apply when the broadcast exchange of " +
        "a broadcast hash join operation can be reused as the dynamic pruning filter.")
      .version("3.0.0")
      .booleanConf
      .createWithDefault(true)

  val COMPRESS_CACHED = buildConf("spark.sql.inMemoryColumnarStorage.compressed")
    .doc("When set to true Spark SQL will automatically select a compression codec for each " +
      "column based on statistics of the data.")
    .version("1.0.1")
    .booleanConf
    .createWithDefault(true)

  val COLUMN_BATCH_SIZE = buildConf("spark.sql.inMemoryColumnarStorage.batchSize")
    .doc("Controls the size of batches for columnar caching.  Larger batch sizes can improve " +
      "memory utilization and compression, but risk OOMs when caching data.")
    .version("1.1.1")
    .intConf
    .createWithDefault(10000)

  val IN_MEMORY_PARTITION_PRUNING =
    buildConf("spark.sql.inMemoryColumnarStorage.partitionPruning")
      .internal()
      .doc("When true, enable partition pruning for in-memory columnar tables.")
      .version("1.2.0")
      .booleanConf
      .createWithDefault(true)

  val IN_MEMORY_TABLE_SCAN_STATISTICS_ENABLED =
    buildConf("spark.sql.inMemoryTableScanStatistics.enable")
      .internal()
      .doc("When true, enable in-memory table scan accumulators.")
      .version("3.0.0")
      .booleanConf
      .createWithDefault(false)

  val CACHE_VECTORIZED_READER_ENABLED =
    buildConf("spark.sql.inMemoryColumnarStorage.enableVectorizedReader")
      .doc("Enables vectorized reader for columnar caching.")
      .version("2.3.1")
      .booleanConf
      .createWithDefault(true)

  val COLUMN_VECTOR_OFFHEAP_ENABLED =
    buildConf("spark.sql.columnVector.offheap.enabled")
      .internal()
      .doc("When true, use OffHeapColumnVector in ColumnarBatch.")
      .version("2.3.0")
      .booleanConf
      .createWithDefault(false)

  val PREFER_SORTMERGEJOIN = buildConf("spark.sql.join.preferSortMergeJoin")
    .internal()
    .doc("When true, prefer sort merge join over shuffled hash join. " +
      "Sort merge join consumes less memory than shuffled hash join and it works efficiently " +
      "when both join tables are large. On the other hand, shuffled hash join can improve " +
      "performance (e.g., of full outer joins) when one of join tables is much smaller.")
    .version("2.0.0")
    .booleanConf
    .createWithDefault(true)

  val RADIX_SORT_ENABLED = buildConf("spark.sql.sort.enableRadixSort")
    .internal()
    .doc("When true, enable use of radix sort when possible. Radix sort is much faster but " +
      "requires additional memory to be reserved up-front. The memory overhead may be " +
      "significant when sorting very small rows (up to 50% more in this case).")
    .version("2.0.0")
    .booleanConf
    .createWithDefault(true)

  val AUTO_BROADCASTJOIN_THRESHOLD = buildConf("spark.sql.autoBroadcastJoinThreshold")
    .doc("Configures the maximum size in bytes for a table that will be broadcast to all worker " +
      "nodes when performing a join.  By setting this value to -1 broadcasting can be disabled. " +
      "Note that currently statistics are only supported for Hive Metastore tables where the " +
      "command `ANALYZE TABLE <tableName> COMPUTE STATISTICS noscan` has been " +
      "run, and file-based data source tables where the statistics are computed directly on " +
      "the files of data.")
    .version("1.1.0")
    .bytesConf(ByteUnit.BYTE)
    .createWithDefaultString("10MB")

  val LIMIT_SCALE_UP_FACTOR = buildConf("spark.sql.limit.scaleUpFactor")
    .internal()
    .doc("Minimal increase rate in number of partitions between attempts when executing a take " +
      "on a query. Higher values lead to more partitions read. Lower values might lead to " +
      "longer execution times as more jobs will be run")
    .version("2.1.1")
    .intConf
    .createWithDefault(4)

  val ADVANCED_PARTITION_PREDICATE_PUSHDOWN =
    buildConf("spark.sql.hive.advancedPartitionPredicatePushdown.enabled")
      .internal()
      .doc("When true, advanced partition predicate pushdown into Hive metastore is enabled.")
      .version("2.3.0")
      .booleanConf
      .createWithDefault(true)

  val LEAF_NODE_DEFAULT_PARALLELISM = buildConf("spark.sql.leafNodeDefaultParallelism")
    .doc("The default parallelism of Spark SQL leaf nodes that produce data, such as the file " +
      "scan node, the local data scan node, the range node, etc. The default value of this " +
      "config is 'SparkContext#defaultParallelism'.")
    .version("3.2.0")
    .intConf
    .checkValue(_ > 0, "The value of spark.sql.leafNodeDefaultParallelism must be positive.")
    .createOptional

  val SHUFFLE_PARTITIONS = buildConf("spark.sql.shuffle.partitions")
    .doc("The default number of partitions to use when shuffling data for joins or aggregations. " +
      "Note: For structured streaming, this configuration cannot be changed between query " +
      "restarts from the same checkpoint location.")
    .version("1.1.0")
    .intConf
    .checkValue(_ > 0, "The value of spark.sql.shuffle.partitions must be positive")
    .createWithDefault(200)

  val SHUFFLE_TARGET_POSTSHUFFLE_INPUT_SIZE =
    buildConf("spark.sql.adaptive.shuffle.targetPostShuffleInputSize")
      .internal()
      .doc("(Deprecated since Spark 3.0)")
      .version("1.6.0")
      .bytesConf(ByteUnit.BYTE)
      .createWithDefaultString("64MB")

  val ADAPTIVE_EXECUTION_ENABLED = buildConf("spark.sql.adaptive.enabled")
    .doc("When true, enable adaptive query execution, which re-optimizes the query plan in the " +
      "middle of query execution, based on accurate runtime statistics.")
    .version("1.6.0")
    .booleanConf
    .createWithDefault(true)

  val ADAPTIVE_EXECUTION_FORCE_APPLY = buildConf("spark.sql.adaptive.forceApply")
    .internal()
    .doc("Adaptive query execution is skipped when the query does not have exchanges or " +
      "sub-queries. By setting this config to true (together with " +
      s"'${ADAPTIVE_EXECUTION_ENABLED.key}' set to true), Spark will force apply adaptive query " +
      "execution for all supported queries.")
    .version("3.0.0")
    .booleanConf
    .createWithDefault(false)

  val ADAPTIVE_EXECUTION_LOG_LEVEL = buildConf("spark.sql.adaptive.logLevel")
    .internal()
    .doc("Configures the log level for adaptive execution logging of plan changes. The value " +
      "can be 'trace', 'debug', 'info', 'warn', or 'error'. The default log level is 'debug'.")
    .version("3.0.0")
    .stringConf
    .transform(_.toUpperCase(Locale.ROOT))
    .checkValues(Set("TRACE", "DEBUG", "INFO", "WARN", "ERROR"))
    .createWithDefault("debug")

  val ADVISORY_PARTITION_SIZE_IN_BYTES =
    buildConf("spark.sql.adaptive.advisoryPartitionSizeInBytes")
      .doc("The advisory size in bytes of the shuffle partition during adaptive optimization " +
        s"(when ${ADAPTIVE_EXECUTION_ENABLED.key} is true). It takes effect when Spark " +
        "coalesces small shuffle partitions or splits skewed shuffle partition.")
      .version("3.0.0")
      .fallbackConf(SHUFFLE_TARGET_POSTSHUFFLE_INPUT_SIZE)

  val COALESCE_PARTITIONS_ENABLED =
    buildConf("spark.sql.adaptive.coalescePartitions.enabled")
      .doc(s"When true and '${ADAPTIVE_EXECUTION_ENABLED.key}' is true, Spark will coalesce " +
        "contiguous shuffle partitions according to the target size (specified by " +
        s"'${ADVISORY_PARTITION_SIZE_IN_BYTES.key}'), to avoid too many small tasks.")
      .version("3.0.0")
      .booleanConf
      .createWithDefault(true)

  val COALESCE_PARTITIONS_MIN_PARTITION_NUM =
    buildConf("spark.sql.adaptive.coalescePartitions.minPartitionNum")
      .doc("The suggested (not guaranteed) minimum number of shuffle partitions after " +
        "coalescing. If not set, the default value is the default parallelism of the " +
        "Spark cluster. This configuration only has an effect when " +
        s"'${ADAPTIVE_EXECUTION_ENABLED.key}' and " +
        s"'${COALESCE_PARTITIONS_ENABLED.key}' are both true.")
      .version("3.0.0")
      .intConf
      .checkValue(_ > 0, "The minimum number of partitions must be positive.")
      .createOptional

  val COALESCE_PARTITIONS_INITIAL_PARTITION_NUM =
    buildConf("spark.sql.adaptive.coalescePartitions.initialPartitionNum")
      .doc("The initial number of shuffle partitions before coalescing. If not set, it equals to " +
        s"${SHUFFLE_PARTITIONS.key}. This configuration only has an effect when " +
        s"'${ADAPTIVE_EXECUTION_ENABLED.key}' and '${COALESCE_PARTITIONS_ENABLED.key}' " +
        "are both true.")
      .version("3.0.0")
      .intConf
      .checkValue(_ > 0, "The initial number of partitions must be positive.")
      .createOptional

  val FETCH_SHUFFLE_BLOCKS_IN_BATCH =
    buildConf("spark.sql.adaptive.fetchShuffleBlocksInBatch")
      .internal()
      .doc("Whether to fetch the contiguous shuffle blocks in batch. Instead of fetching blocks " +
        "one by one, fetching contiguous shuffle blocks for the same map task in batch can " +
        "reduce IO and improve performance. Note, multiple contiguous blocks exist in single " +
        s"fetch request only happen when '${ADAPTIVE_EXECUTION_ENABLED.key}' and " +
        s"'${COALESCE_PARTITIONS_ENABLED.key}' are both true. This feature also depends " +
        "on a relocatable serializer, the concatenation support codec in use and the new version " +
        "shuffle fetch protocol.")
      .version("3.0.0")
      .booleanConf
      .createWithDefault(true)

  val LOCAL_SHUFFLE_READER_ENABLED =
    buildConf("spark.sql.adaptive.localShuffleReader.enabled")
      .doc(s"When true and '${ADAPTIVE_EXECUTION_ENABLED.key}' is true, Spark tries to use local " +
        "shuffle reader to read the shuffle data when the shuffle partitioning is not needed, " +
        "for example, after converting sort-merge join to broadcast-hash join.")
      .version("3.0.0")
      .booleanConf
      .createWithDefault(true)

  val SKEW_JOIN_ENABLED =
    buildConf("spark.sql.adaptive.skewJoin.enabled")
      .doc(s"When true and '${ADAPTIVE_EXECUTION_ENABLED.key}' is true, Spark dynamically " +
        "handles skew in sort-merge join by splitting (and replicating if needed) skewed " +
        "partitions.")
      .version("3.0.0")
      .booleanConf
      .createWithDefault(true)

  val SKEW_JOIN_SKEWED_PARTITION_FACTOR =
    buildConf("spark.sql.adaptive.skewJoin.skewedPartitionFactor")
      .doc("A partition is considered as skewed if its size is larger than this factor " +
        "multiplying the median partition size and also larger than " +
        "'spark.sql.adaptive.skewJoin.skewedPartitionThresholdInBytes'")
      .version("3.0.0")
      .intConf
      .checkValue(_ >= 0, "The skew factor cannot be negative.")
      .createWithDefault(5)

  val SKEW_JOIN_SKEWED_PARTITION_THRESHOLD =
    buildConf("spark.sql.adaptive.skewJoin.skewedPartitionThresholdInBytes")
      .doc("A partition is considered as skewed if its size in bytes is larger than this " +
        s"threshold and also larger than '${SKEW_JOIN_SKEWED_PARTITION_FACTOR.key}' " +
        "multiplying the median partition size. Ideally this config should be set larger " +
        s"than '${ADVISORY_PARTITION_SIZE_IN_BYTES.key}'.")
      .version("3.0.0")
      .bytesConf(ByteUnit.BYTE)
      .createWithDefaultString("256MB")

  val NON_EMPTY_PARTITION_RATIO_FOR_BROADCAST_JOIN =
    buildConf("spark.sql.adaptive.nonEmptyPartitionRatioForBroadcastJoin")
      .internal()
      .doc("The relation with a non-empty partition ratio lower than this config will not be " +
        "considered as the build side of a broadcast-hash join in adaptive execution regardless " +
        "of its size.This configuration only has an effect when " +
        s"'${ADAPTIVE_EXECUTION_ENABLED.key}' is true.")
      .version("3.0.0")
      .doubleConf
      .checkValue(_ >= 0, "The non-empty partition ratio must be positive number.")
      .createWithDefault(0.2)

  val ADAPTIVE_OPTIMIZER_EXCLUDED_RULES =
    buildConf("spark.sql.adaptive.optimizer.excludedRules")
      .doc("Configures a list of rules to be disabled in the adaptive optimizer, in which the " +
        "rules are specified by their rule names and separated by comma. The optimizer will log " +
        "the rules that have indeed been excluded.")
      .version("3.1.0")
      .stringConf
      .createOptional

  val SUBEXPRESSION_ELIMINATION_ENABLED =
    buildConf("spark.sql.subexpressionElimination.enabled")
      .internal()
      .doc("When true, common subexpressions will be eliminated.")
      .version("1.6.0")
      .booleanConf
      .createWithDefault(true)

  val SUBEXPRESSION_ELIMINATION_CACHE_MAX_ENTRIES =
    buildConf("spark.sql.subexpressionElimination.cache.maxEntries")
      .internal()
      .doc("The maximum entries of the cache used for interpreted subexpression elimination.")
      .version("3.1.0")
      .intConf
      .checkValue(_ >= 0, "The maximum must not be negative")
      .createWithDefault(100)

  val CASE_SENSITIVE = buildConf("spark.sql.caseSensitive")
    .internal()
    .doc("Whether the query analyzer should be case sensitive or not. " +
      "Default to case insensitive. It is highly discouraged to turn on case sensitive mode.")
    .version("1.4.0")
    .booleanConf
    .createWithDefault(false)

  val CONSTRAINT_PROPAGATION_ENABLED = buildConf("spark.sql.constraintPropagation.enabled")
    .internal()
    .doc("When true, the query optimizer will infer and propagate data constraints in the query " +
      "plan to optimize them. Constraint propagation can sometimes be computationally expensive " +
      "for certain kinds of query plans (such as those with a large number of predicates and " +
      "aliases) which might negatively impact overall runtime.")
    .version("2.2.0")
    .booleanConf
    .createWithDefault(true)

  val ESCAPED_STRING_LITERALS = buildConf("spark.sql.parser.escapedStringLiterals")
    .internal()
    .doc("When true, string literals (including regex patterns) remain escaped in our SQL " +
      "parser. The default is false since Spark 2.0. Setting it to true can restore the behavior " +
      "prior to Spark 2.0.")
    .version("2.2.1")
    .booleanConf
    .createWithDefault(false)

  val FILE_COMPRESSION_FACTOR = buildConf("spark.sql.sources.fileCompressionFactor")
    .internal()
    .doc("When estimating the output data size of a table scan, multiply the file size with this " +
      "factor as the estimated data size, in case the data is compressed in the file and lead to" +
      " a heavily underestimated result.")
    .version("2.3.1")
    .doubleConf
    .checkValue(_ > 0, "the value of fileCompressionFactor must be greater than 0")
    .createWithDefault(1.0)

  val PARQUET_SCHEMA_MERGING_ENABLED = buildConf("spark.sql.parquet.mergeSchema")
    .doc("When true, the Parquet data source merges schemas collected from all data files, " +
         "otherwise the schema is picked from the summary file or a random data file " +
         "if no summary file is available.")
    .version("1.5.0")
    .booleanConf
    .createWithDefault(false)

  val PARQUET_SCHEMA_RESPECT_SUMMARIES = buildConf("spark.sql.parquet.respectSummaryFiles")
    .doc("When true, we make assumption that all part-files of Parquet are consistent with " +
         "summary files and we will ignore them when merging schema. Otherwise, if this is " +
         "false, which is the default, we will merge all part-files. This should be considered " +
         "as expert-only option, and shouldn't be enabled before knowing what it means exactly.")
    .version("1.5.0")
    .booleanConf
    .createWithDefault(false)

  val PARQUET_BINARY_AS_STRING = buildConf("spark.sql.parquet.binaryAsString")
    .doc("Some other Parquet-producing systems, in particular Impala and older versions of " +
      "Spark SQL, do not differentiate between binary data and strings when writing out the " +
      "Parquet schema. This flag tells Spark SQL to interpret binary data as a string to provide " +
      "compatibility with these systems.")
    .version("1.1.1")
    .booleanConf
    .createWithDefault(false)

  val PARQUET_INT96_AS_TIMESTAMP = buildConf("spark.sql.parquet.int96AsTimestamp")
    .doc("Some Parquet-producing systems, in particular Impala, store Timestamp into INT96. " +
      "Spark would also store Timestamp as INT96 because we need to avoid precision lost of the " +
      "nanoseconds field. This flag tells Spark SQL to interpret INT96 data as a timestamp to " +
      "provide compatibility with these systems.")
    .version("1.3.0")
    .booleanConf
    .createWithDefault(true)

  val PARQUET_INT96_TIMESTAMP_CONVERSION = buildConf("spark.sql.parquet.int96TimestampConversion")
    .doc("This controls whether timestamp adjustments should be applied to INT96 data when " +
      "converting to timestamps, for data written by Impala.  This is necessary because Impala " +
      "stores INT96 data with a different timezone offset than Hive & Spark.")
    .version("2.3.0")
    .booleanConf
    .createWithDefault(false)

  object ParquetOutputTimestampType extends Enumeration {
    val INT96, TIMESTAMP_MICROS, TIMESTAMP_MILLIS = Value
  }

  val PARQUET_OUTPUT_TIMESTAMP_TYPE = buildConf("spark.sql.parquet.outputTimestampType")
    .doc("Sets which Parquet timestamp type to use when Spark writes data to Parquet files. " +
      "INT96 is a non-standard but commonly used timestamp type in Parquet. TIMESTAMP_MICROS " +
      "is a standard timestamp type in Parquet, which stores number of microseconds from the " +
      "Unix epoch. TIMESTAMP_MILLIS is also standard, but with millisecond precision, which " +
      "means Spark has to truncate the microsecond portion of its timestamp value.")
    .version("2.3.0")
    .stringConf
    .transform(_.toUpperCase(Locale.ROOT))
    .checkValues(ParquetOutputTimestampType.values.map(_.toString))
    .createWithDefault(ParquetOutputTimestampType.INT96.toString)

  val PARQUET_COMPRESSION = buildConf("spark.sql.parquet.compression.codec")
    .doc("Sets the compression codec used when writing Parquet files. If either `compression` or " +
      "`parquet.compression` is specified in the table-specific options/properties, the " +
      "precedence would be `compression`, `parquet.compression`, " +
      "`spark.sql.parquet.compression.codec`. Acceptable values include: none, uncompressed, " +
      "snappy, gzip, lzo, brotli, lz4, zstd.")
    .version("1.1.1")
    .stringConf
    .transform(_.toLowerCase(Locale.ROOT))
    .checkValues(Set("none", "uncompressed", "snappy", "gzip", "lzo", "lz4", "brotli", "zstd"))
    .createWithDefault("snappy")

  val PARQUET_FILTER_PUSHDOWN_ENABLED = buildConf("spark.sql.parquet.filterPushdown")
    .doc("Enables Parquet filter push-down optimization when set to true.")
    .version("1.2.0")
    .booleanConf
    .createWithDefault(true)

  val PARQUET_FILTER_PUSHDOWN_DATE_ENABLED = buildConf("spark.sql.parquet.filterPushdown.date")
    .doc("If true, enables Parquet filter push-down optimization for Date. " +
      s"This configuration only has an effect when '${PARQUET_FILTER_PUSHDOWN_ENABLED.key}' is " +
      "enabled.")
    .version("2.4.0")
    .internal()
    .booleanConf
    .createWithDefault(true)

  val PARQUET_FILTER_PUSHDOWN_TIMESTAMP_ENABLED =
    buildConf("spark.sql.parquet.filterPushdown.timestamp")
      .doc("If true, enables Parquet filter push-down optimization for Timestamp. " +
        s"This configuration only has an effect when '${PARQUET_FILTER_PUSHDOWN_ENABLED.key}' is " +
        "enabled and Timestamp stored as TIMESTAMP_MICROS or TIMESTAMP_MILLIS type.")
      .version("2.4.0")
      .internal()
      .booleanConf
      .createWithDefault(true)

  val PARQUET_FILTER_PUSHDOWN_DECIMAL_ENABLED =
    buildConf("spark.sql.parquet.filterPushdown.decimal")
      .doc("If true, enables Parquet filter push-down optimization for Decimal. " +
        s"This configuration only has an effect when '${PARQUET_FILTER_PUSHDOWN_ENABLED.key}' is " +
        "enabled.")
      .version("2.4.0")
      .internal()
      .booleanConf
      .createWithDefault(true)

  val PARQUET_FILTER_PUSHDOWN_STRING_STARTSWITH_ENABLED =
    buildConf("spark.sql.parquet.filterPushdown.string.startsWith")
    .doc("If true, enables Parquet filter push-down optimization for string startsWith function. " +
      s"This configuration only has an effect when '${PARQUET_FILTER_PUSHDOWN_ENABLED.key}' is " +
      "enabled.")
    .version("2.4.0")
    .internal()
    .booleanConf
    .createWithDefault(true)

  val PARQUET_FILTER_PUSHDOWN_INFILTERTHRESHOLD =
    buildConf("spark.sql.parquet.pushdown.inFilterThreshold")
      .doc("The maximum number of values to filter push-down optimization for IN predicate. " +
        "Large threshold won't necessarily provide much better performance. " +
        "The experiment argued that 300 is the limit threshold. " +
        "By setting this value to 0 this feature can be disabled. " +
        s"This configuration only has an effect when '${PARQUET_FILTER_PUSHDOWN_ENABLED.key}' is " +
        "enabled.")
      .version("2.4.0")
      .internal()
      .intConf
      .checkValue(threshold => threshold >= 0, "The threshold must not be negative.")
      .createWithDefault(10)

  val PARQUET_WRITE_LEGACY_FORMAT = buildConf("spark.sql.parquet.writeLegacyFormat")
    .doc("If true, data will be written in a way of Spark 1.4 and earlier. For example, decimal " +
      "values will be written in Apache Parquet's fixed-length byte array format, which other " +
      "systems such as Apache Hive and Apache Impala use. If false, the newer format in Parquet " +
      "will be used. For example, decimals will be written in int-based format. If Parquet " +
      "output is intended for use with systems that do not support this newer format, set to true.")
    .version("1.6.0")
    .booleanConf
    .createWithDefault(false)

  val PARQUET_OUTPUT_COMMITTER_CLASS = buildConf("spark.sql.parquet.output.committer.class")
    .doc("The output committer class used by Parquet. The specified class needs to be a " +
      "subclass of org.apache.hadoop.mapreduce.OutputCommitter. Typically, it's also a subclass " +
      "of org.apache.parquet.hadoop.ParquetOutputCommitter. If it is not, then metadata " +
      "summaries will never be created, irrespective of the value of " +
      "parquet.summary.metadata.level")
    .version("1.5.0")
    .internal()
    .stringConf
    .createWithDefault("org.apache.parquet.hadoop.ParquetOutputCommitter")

  val PARQUET_VECTORIZED_READER_ENABLED =
    buildConf("spark.sql.parquet.enableVectorizedReader")
      .doc("Enables vectorized parquet decoding.")
      .version("2.0.0")
      .booleanConf
      .createWithDefault(true)

  val PARQUET_RECORD_FILTER_ENABLED = buildConf("spark.sql.parquet.recordLevelFilter.enabled")
    .doc("If true, enables Parquet's native record-level filtering using the pushed down " +
      "filters. " +
      s"This configuration only has an effect when '${PARQUET_FILTER_PUSHDOWN_ENABLED.key}' " +
      "is enabled and the vectorized reader is not used. You can ensure the vectorized reader " +
      s"is not used by setting '${PARQUET_VECTORIZED_READER_ENABLED.key}' to false.")
    .version("2.3.0")
    .booleanConf
    .createWithDefault(false)

  val PARQUET_VECTORIZED_READER_BATCH_SIZE = buildConf("spark.sql.parquet.columnarReaderBatchSize")
    .doc("The number of rows to include in a parquet vectorized reader batch. The number should " +
      "be carefully chosen to minimize overhead and avoid OOMs in reading data.")
    .version("2.4.0")
    .intConf
    .createWithDefault(4096)

  val ORC_COMPRESSION = buildConf("spark.sql.orc.compression.codec")
    .doc("Sets the compression codec used when writing ORC files. If either `compression` or " +
      "`orc.compress` is specified in the table-specific options/properties, the precedence " +
      "would be `compression`, `orc.compress`, `spark.sql.orc.compression.codec`." +
      "Acceptable values include: none, uncompressed, snappy, zlib, lzo, zstd.")
    .version("2.3.0")
    .stringConf
    .transform(_.toLowerCase(Locale.ROOT))
    .checkValues(Set("none", "uncompressed", "snappy", "zlib", "lzo", "zstd"))
    .createWithDefault("snappy")

  val ORC_IMPLEMENTATION = buildConf("spark.sql.orc.impl")
    .doc("When native, use the native version of ORC support instead of the ORC library in Hive. " +
      "It is 'hive' by default prior to Spark 2.4.")
    .version("2.3.0")
    .internal()
    .stringConf
    .checkValues(Set("hive", "native"))
    .createWithDefault("native")

  val ORC_VECTORIZED_READER_ENABLED = buildConf("spark.sql.orc.enableVectorizedReader")
    .doc("Enables vectorized orc decoding.")
    .version("2.3.0")
    .booleanConf
    .createWithDefault(true)

  val ORC_VECTORIZED_READER_BATCH_SIZE = buildConf("spark.sql.orc.columnarReaderBatchSize")
    .doc("The number of rows to include in a orc vectorized reader batch. The number should " +
      "be carefully chosen to minimize overhead and avoid OOMs in reading data.")
    .version("2.4.0")
    .intConf
    .createWithDefault(4096)

  val ORC_FILTER_PUSHDOWN_ENABLED = buildConf("spark.sql.orc.filterPushdown")
    .doc("When true, enable filter pushdown for ORC files.")
    .version("1.4.0")
    .booleanConf
    .createWithDefault(true)

  val ORC_SCHEMA_MERGING_ENABLED = buildConf("spark.sql.orc.mergeSchema")
    .doc("When true, the Orc data source merges schemas collected from all data files, " +
      "otherwise the schema is picked from a random data file.")
    .version("3.0.0")
    .booleanConf
    .createWithDefault(false)

  val HIVE_VERIFY_PARTITION_PATH = buildConf("spark.sql.hive.verifyPartitionPath")
    .doc("When true, check all the partition paths under the table\'s root directory " +
         "when reading data stored in HDFS. This configuration will be deprecated in the future " +
         s"releases and replaced by ${SPARK_IGNORE_MISSING_FILES.key}.")
    .version("1.4.0")
    .booleanConf
    .createWithDefault(false)

  val HIVE_METASTORE_PARTITION_PRUNING =
    buildConf("spark.sql.hive.metastorePartitionPruning")
      .doc("When true, some predicates will be pushed down into the Hive metastore so that " +
           "unmatching partitions can be eliminated earlier. This only affects Hive tables " +
           "not converted to filesource relations (see HiveUtils.CONVERT_METASTORE_PARQUET and " +
           "HiveUtils.CONVERT_METASTORE_ORC for more information).")
      .version("1.5.0")
      .booleanConf
      .createWithDefault(true)

  val HIVE_METASTORE_PARTITION_PRUNING_INSET_THRESHOLD =
    buildConf("spark.sql.hive.metastorePartitionPruningInSetThreshold")
      .doc("The threshold of set size for InSet predicate when pruning partitions through Hive " +
        "Metastore. When the set size exceeds the threshold, we rewrite the InSet predicate " +
        "to be greater than or equal to the minimum value in set and less than or equal to the " +
        "maximum value in set. Larger values may cause Hive Metastore stack overflow. But for " +
        "InSet inside Not with values exceeding the threshold, we won't push it to Hive Metastore."
      )
      .version("3.1.0")
      .internal()
      .intConf
      .checkValue(_ > 0, "The value of metastorePartitionPruningInSetThreshold must be positive")
      .createWithDefault(1000)

  val HIVE_MANAGE_FILESOURCE_PARTITIONS =
    buildConf("spark.sql.hive.manageFilesourcePartitions")
      .doc("When true, enable metastore partition management for file source tables as well. " +
           "This includes both datasource and converted Hive tables. When partition management " +
           "is enabled, datasource tables store partition in the Hive metastore, and use the " +
           "metastore to prune partitions during query planning.")
      .version("2.1.1")
      .booleanConf
      .createWithDefault(true)

  val HIVE_FILESOURCE_PARTITION_FILE_CACHE_SIZE =
    buildConf("spark.sql.hive.filesourcePartitionFileCacheSize")
      .doc("When nonzero, enable caching of partition file metadata in memory. All tables share " +
           "a cache that can use up to specified num bytes for file metadata. This conf only " +
           "has an effect when hive filesource partition management is enabled.")
      .version("2.1.1")
      .longConf
      .createWithDefault(250 * 1024 * 1024)

  object HiveCaseSensitiveInferenceMode extends Enumeration {
    val INFER_AND_SAVE, INFER_ONLY, NEVER_INFER = Value
  }

  val HIVE_CASE_SENSITIVE_INFERENCE = buildConf("spark.sql.hive.caseSensitiveInferenceMode")
    .internal()
    .doc("Sets the action to take when a case-sensitive schema cannot be read from a Hive Serde " +
      "table's properties when reading the table with Spark native data sources. Valid options " +
      "include INFER_AND_SAVE (infer the case-sensitive schema from the underlying data files " +
      "and write it back to the table properties), INFER_ONLY (infer the schema but don't " +
      "attempt to write it to the table properties) and NEVER_INFER (the default mode-- fallback " +
      "to using the case-insensitive metastore schema instead of inferring).")
    .version("2.1.1")
    .stringConf
    .transform(_.toUpperCase(Locale.ROOT))
    .checkValues(HiveCaseSensitiveInferenceMode.values.map(_.toString))
    .createWithDefault(HiveCaseSensitiveInferenceMode.NEVER_INFER.toString)

  val HIVE_TABLE_PROPERTY_LENGTH_THRESHOLD =
    buildConf("spark.sql.hive.tablePropertyLengthThreshold")
      .internal()
      .doc("The maximum length allowed in a single cell when storing Spark-specific information " +
        "in Hive's metastore as table properties. Currently it covers 2 things: the schema's " +
        "JSON string, the histogram of column statistics.")
      .version("3.2.0")
      .intConf
      .createOptional

  val OPTIMIZER_METADATA_ONLY = buildConf("spark.sql.optimizer.metadataOnly")
    .internal()
    .doc("When true, enable the metadata-only query optimization that use the table's metadata " +
      "to produce the partition columns instead of table scans. It applies when all the columns " +
      "scanned are partition columns and the query has an aggregate operator that satisfies " +
      "distinct semantics. By default the optimization is disabled, and deprecated as of Spark " +
      "3.0 since it may return incorrect results when the files are empty, see also SPARK-26709." +
      "It will be removed in the future releases. If you must use, use 'SparkSessionExtensions' " +
      "instead to inject it as a custom rule.")
    .version("2.1.1")
    .booleanConf
    .createWithDefault(false)

  val COLUMN_NAME_OF_CORRUPT_RECORD = buildConf("spark.sql.columnNameOfCorruptRecord")
    .doc("The name of internal column for storing raw/un-parsed JSON and CSV records that fail " +
      "to parse.")
    .version("1.2.0")
    .stringConf
    .createWithDefault("_corrupt_record")

  val BROADCAST_TIMEOUT = buildConf("spark.sql.broadcastTimeout")
    .doc("Timeout in seconds for the broadcast wait time in broadcast joins.")
    .version("1.3.0")
    .timeConf(TimeUnit.SECONDS)
    .createWithDefaultString(s"${5 * 60}")

  // This is only used for the thriftserver
  val THRIFTSERVER_POOL = buildConf("spark.sql.thriftserver.scheduler.pool")
    .doc("Set a Fair Scheduler pool for a JDBC client session.")
    .version("1.1.1")
    .stringConf
    .createOptional

  val THRIFTSERVER_INCREMENTAL_COLLECT =
    buildConf("spark.sql.thriftServer.incrementalCollect")
      .internal()
      .doc("When true, enable incremental collection for execution in Thrift Server.")
      .version("2.0.3")
      .booleanConf
      .createWithDefault(false)

  val THRIFTSERVER_FORCE_CANCEL =
    buildConf("spark.sql.thriftServer.interruptOnCancel")
      .doc("When true, all running tasks will be interrupted if one cancels a query. " +
        "When false, all running tasks will remain until finished.")
      .version("3.2.0")
      .booleanConf
      .createWithDefault(false)

  val THRIFTSERVER_QUERY_TIMEOUT =
    buildConf("spark.sql.thriftServer.queryTimeout")
      .doc("Set a query duration timeout in seconds in Thrift Server. If the timeout is set to " +
        "a positive value, a running query will be cancelled automatically when the timeout is " +
        "exceeded, otherwise the query continues to run till completion. If timeout values are " +
        "set for each statement via `java.sql.Statement.setQueryTimeout` and they are smaller " +
        "than this configuration value, they take precedence. If you set this timeout and prefer " +
        "to cancel the queries right away without waiting task to finish, consider enabling " +
        s"${THRIFTSERVER_FORCE_CANCEL.key} together.")
      .version("3.1.0")
      .timeConf(TimeUnit.SECONDS)
      .createWithDefault(0L)

  val THRIFTSERVER_UI_STATEMENT_LIMIT =
    buildConf("spark.sql.thriftserver.ui.retainedStatements")
      .doc("The number of SQL statements kept in the JDBC/ODBC web UI history.")
      .version("1.4.0")
      .intConf
      .createWithDefault(200)

  val THRIFTSERVER_UI_SESSION_LIMIT = buildConf("spark.sql.thriftserver.ui.retainedSessions")
    .doc("The number of SQL client sessions kept in the JDBC/ODBC web UI history.")
    .version("1.4.0")
    .intConf
    .createWithDefault(200)

  // This is used to set the default data source
  val DEFAULT_DATA_SOURCE_NAME = buildConf("spark.sql.sources.default")
    .doc("The default data source to use in input/output.")
    .version("1.3.0")
    .stringConf
    .createWithDefault("parquet")

  val CONVERT_CTAS = buildConf("spark.sql.hive.convertCTAS")
    .internal()
    .doc("When true, a table created by a Hive CTAS statement (no USING clause) " +
      "without specifying any storage property will be converted to a data source table, " +
      s"using the data source set by ${DEFAULT_DATA_SOURCE_NAME.key}.")
    .version("2.0.0")
    .booleanConf
    .createWithDefault(false)

  val GATHER_FASTSTAT = buildConf("spark.sql.hive.gatherFastStats")
      .internal()
      .doc("When true, fast stats (number of files and total size of all files) will be gathered" +
        " in parallel while repairing table partitions to avoid the sequential listing in Hive" +
        " metastore.")
      .version("2.0.1")
      .booleanConf
      .createWithDefault(true)

  val PARTITION_COLUMN_TYPE_INFERENCE =
    buildConf("spark.sql.sources.partitionColumnTypeInference.enabled")
      .doc("When true, automatically infer the data types for partitioned columns.")
      .version("1.5.0")
      .booleanConf
      .createWithDefault(true)

  val BUCKETING_ENABLED = buildConf("spark.sql.sources.bucketing.enabled")
    .doc("When false, we will treat bucketed table as normal table")
    .version("2.0.0")
    .booleanConf
    .createWithDefault(true)

  val BUCKETING_MAX_BUCKETS = buildConf("spark.sql.sources.bucketing.maxBuckets")
    .doc("The maximum number of buckets allowed.")
    .version("2.4.0")
    .intConf
    .checkValue(_ > 0, "the value of spark.sql.sources.bucketing.maxBuckets must be greater than 0")
    .createWithDefault(100000)

  val AUTO_BUCKETED_SCAN_ENABLED =
    buildConf("spark.sql.sources.bucketing.autoBucketedScan.enabled")
      .doc("When true, decide whether to do bucketed scan on input tables based on query plan " +
        "automatically. Do not use bucketed scan if 1. query does not have operators to utilize " +
        "bucketing (e.g. join, group-by, etc), or 2. there's an exchange operator between these " +
        s"operators and table scan. Note when '${BUCKETING_ENABLED.key}' is set to " +
        "false, this configuration does not take any effect.")
      .version("3.1.0")
      .booleanConf
      .createWithDefault(true)

  val CROSS_JOINS_ENABLED = buildConf("spark.sql.crossJoin.enabled")
    .internal()
    .doc("When false, we will throw an error if a query contains a cartesian product without " +
        "explicit CROSS JOIN syntax.")
    .version("2.0.0")
    .booleanConf
    .createWithDefault(true)

  val ORDER_BY_ORDINAL = buildConf("spark.sql.orderByOrdinal")
    .doc("When true, the ordinal numbers are treated as the position in the select list. " +
         "When false, the ordinal numbers in order/sort by clause are ignored.")
    .version("2.0.0")
    .booleanConf
    .createWithDefault(true)

  val GROUP_BY_ORDINAL = buildConf("spark.sql.groupByOrdinal")
    .doc("When true, the ordinal numbers in group by clauses are treated as the position " +
      "in the select list. When false, the ordinal numbers are ignored.")
    .version("2.0.0")
    .booleanConf
    .createWithDefault(true)

  val GROUP_BY_ALIASES = buildConf("spark.sql.groupByAliases")
    .doc("When true, aliases in a select list can be used in group by clauses. When false, " +
      "an analysis exception is thrown in the case.")
    .version("2.2.0")
    .booleanConf
    .createWithDefault(true)

  // The output committer class used by data sources. The specified class needs to be a
  // subclass of org.apache.hadoop.mapreduce.OutputCommitter.
  val OUTPUT_COMMITTER_CLASS = buildConf("spark.sql.sources.outputCommitterClass")
    .version("1.4.0")
    .internal()
    .stringConf
    .createOptional

  val FILE_COMMIT_PROTOCOL_CLASS =
    buildConf("spark.sql.sources.commitProtocolClass")
      .version("2.1.1")
      .internal()
      .stringConf
      .createWithDefault(
        "org.apache.spark.sql.execution.datasources.SQLHadoopMapReduceCommitProtocol")

  val PARALLEL_PARTITION_DISCOVERY_THRESHOLD =
    buildConf("spark.sql.sources.parallelPartitionDiscovery.threshold")
      .doc("The maximum number of paths allowed for listing files at driver side. If the number " +
        "of detected paths exceeds this value during partition discovery, it tries to list the " +
        "files with another Spark distributed job. This configuration is effective only when " +
        "using file-based sources such as Parquet, JSON and ORC.")
      .version("1.5.0")
      .intConf
      .checkValue(parallel => parallel >= 0, "The maximum number of paths allowed for listing " +
        "files at driver side must not be negative")
      .createWithDefault(32)

  val PARALLEL_PARTITION_DISCOVERY_PARALLELISM =
    buildConf("spark.sql.sources.parallelPartitionDiscovery.parallelism")
      .doc("The number of parallelism to list a collection of path recursively, Set the " +
        "number to prevent file listing from generating too many tasks.")
      .version("2.1.1")
      .internal()
      .intConf
      .createWithDefault(10000)

  val IGNORE_DATA_LOCALITY =
    buildConf("spark.sql.sources.ignoreDataLocality")
      .doc("If true, Spark will not fetch the block locations for each file on " +
        "listing files. This speeds up file listing, but the scheduler cannot " +
        "schedule tasks to take advantage of data locality. It can be particularly " +
        "useful if data is read from a remote cluster so the scheduler could never " +
        "take advantage of locality anyway.")
      .version("3.0.0")
      .internal()
      .booleanConf
      .createWithDefault(false)

  // Whether to automatically resolve ambiguity in join conditions for self-joins.
  // See SPARK-6231.
  val DATAFRAME_SELF_JOIN_AUTO_RESOLVE_AMBIGUITY =
    buildConf("spark.sql.selfJoinAutoResolveAmbiguity")
      .version("1.4.0")
      .internal()
      .booleanConf
      .createWithDefault(true)

  val FAIL_AMBIGUOUS_SELF_JOIN_ENABLED =
    buildConf("spark.sql.analyzer.failAmbiguousSelfJoin")
      .doc("When true, fail the Dataset query if it contains ambiguous self-join.")
      .version("3.0.0")
      .internal()
      .booleanConf
      .createWithDefault(true)

  // Whether to retain group by columns or not in GroupedData.agg.
  val DATAFRAME_RETAIN_GROUP_COLUMNS = buildConf("spark.sql.retainGroupColumns")
    .version("1.4.0")
    .internal()
    .booleanConf
    .createWithDefault(true)

  val DATAFRAME_PIVOT_MAX_VALUES = buildConf("spark.sql.pivotMaxValues")
    .doc("When doing a pivot without specifying values for the pivot column this is the maximum " +
      "number of (distinct) values that will be collected without error.")
    .version("1.6.0")
    .intConf
    .createWithDefault(10000)

  val RUN_SQL_ON_FILES = buildConf("spark.sql.runSQLOnFiles")
    .internal()
    .doc("When true, we could use `datasource`.`path` as table in SQL query.")
    .version("1.6.0")
    .booleanConf
    .createWithDefault(true)

  val WHOLESTAGE_CODEGEN_ENABLED = buildConf("spark.sql.codegen.wholeStage")
    .internal()
    .doc("When true, the whole stage (of multiple operators) will be compiled into single java" +
      " method.")
    .version("2.0.0")
    .booleanConf
    .createWithDefault(true)

  val WHOLESTAGE_CODEGEN_USE_ID_IN_CLASS_NAME =
    buildConf("spark.sql.codegen.useIdInClassName")
    .internal()
    .doc("When true, embed the (whole-stage) codegen stage ID into " +
      "the class name of the generated class as a suffix")
    .version("2.3.1")
    .booleanConf
    .createWithDefault(true)

  val WHOLESTAGE_MAX_NUM_FIELDS = buildConf("spark.sql.codegen.maxFields")
    .internal()
    .doc("The maximum number of fields (including nested fields) that will be supported before" +
      " deactivating whole-stage codegen.")
    .version("2.0.0")
    .intConf
    .createWithDefault(100)

  val CODEGEN_FACTORY_MODE = buildConf("spark.sql.codegen.factoryMode")
    .doc("This config determines the fallback behavior of several codegen generators " +
      "during tests. `FALLBACK` means trying codegen first and then falling back to " +
      "interpreted if any compile error happens. Disabling fallback if `CODEGEN_ONLY`. " +
      "`NO_CODEGEN` skips codegen and goes interpreted path always. Note that " +
      "this config works only for tests.")
    .version("2.4.0")
    .internal()
    .stringConf
    .checkValues(CodegenObjectFactoryMode.values.map(_.toString))
    .createWithDefault(CodegenObjectFactoryMode.FALLBACK.toString)

  val CODEGEN_FALLBACK = buildConf("spark.sql.codegen.fallback")
    .internal()
    .doc("When true, (whole stage) codegen could be temporary disabled for the part of query that" +
      " fail to compile generated code")
    .version("2.0.0")
    .booleanConf
    .createWithDefault(true)

  val CODEGEN_LOGGING_MAX_LINES = buildConf("spark.sql.codegen.logging.maxLines")
    .internal()
    .doc("The maximum number of codegen lines to log when errors occur. Use -1 for unlimited.")
    .version("2.3.0")
    .intConf
    .checkValue(maxLines => maxLines >= -1, "The maximum must be a positive integer, 0 to " +
      "disable logging or -1 to apply no limit.")
    .createWithDefault(1000)

  val WHOLESTAGE_HUGE_METHOD_LIMIT = buildConf("spark.sql.codegen.hugeMethodLimit")
    .internal()
    .doc("The maximum bytecode size of a single compiled Java function generated by whole-stage " +
      "codegen. When the compiled function exceeds this threshold, the whole-stage codegen is " +
      "deactivated for this subtree of the current query plan. The default value is 65535, which " +
      "is the largest bytecode size possible for a valid Java method. When running on HotSpot, " +
      s"it may be preferable to set the value to ${CodeGenerator.DEFAULT_JVM_HUGE_METHOD_LIMIT} " +
      "to match HotSpot's implementation.")
    .version("2.3.0")
    .intConf
    .createWithDefault(65535)

  val CODEGEN_METHOD_SPLIT_THRESHOLD = buildConf("spark.sql.codegen.methodSplitThreshold")
    .internal()
    .doc("The threshold of source-code splitting in the codegen. When the number of characters " +
      "in a single Java function (without comment) exceeds the threshold, the function will be " +
      "automatically split to multiple smaller ones. We cannot know how many bytecode will be " +
      "generated, so use the code length as metric. When running on HotSpot, a function's " +
      "bytecode should not go beyond 8KB, otherwise it will not be JITted; it also should not " +
      "be too small, otherwise there will be many function calls.")
    .version("3.0.0")
    .intConf
    .checkValue(threshold => threshold > 0, "The threshold must be a positive integer.")
    .createWithDefault(1024)

  val WHOLESTAGE_SPLIT_CONSUME_FUNC_BY_OPERATOR =
    buildConf("spark.sql.codegen.splitConsumeFuncByOperator")
      .internal()
      .doc("When true, whole stage codegen would put the logic of consuming rows of each " +
        "physical operator into individual methods, instead of a single big method. This can be " +
        "used to avoid oversized function that can miss the opportunity of JIT optimization.")
      .version("2.3.1")
      .booleanConf
      .createWithDefault(true)

  val FILES_MAX_PARTITION_BYTES = buildConf("spark.sql.files.maxPartitionBytes")
    .doc("The maximum number of bytes to pack into a single partition when reading files. " +
      "This configuration is effective only when using file-based sources such as Parquet, JSON " +
      "and ORC.")
    .version("2.0.0")
    .bytesConf(ByteUnit.BYTE)
    .createWithDefaultString("128MB") // parquet.block.size

  val FILES_OPEN_COST_IN_BYTES = buildConf("spark.sql.files.openCostInBytes")
    .internal()
    .doc("The estimated cost to open a file, measured by the number of bytes could be scanned in" +
      " the same time. This is used when putting multiple files into a partition. It's better to" +
      " over estimated, then the partitions with small files will be faster than partitions with" +
      " bigger files (which is scheduled first). This configuration is effective only when using" +
      " file-based sources such as Parquet, JSON and ORC.")
    .version("2.0.0")
    .longConf
    .createWithDefault(4 * 1024 * 1024)

  val FILES_MIN_PARTITION_NUM = buildConf("spark.sql.files.minPartitionNum")
    .doc("The suggested (not guaranteed) minimum number of split file partitions. " +
      "If not set, the default value is `spark.default.parallelism`. This configuration is " +
      "effective only when using file-based sources such as Parquet, JSON and ORC.")
    .version("3.1.0")
    .intConf
    .checkValue(v => v > 0, "The min partition number must be a positive integer.")
    .createOptional

  val IGNORE_CORRUPT_FILES = buildConf("spark.sql.files.ignoreCorruptFiles")
    .doc("Whether to ignore corrupt files. If true, the Spark jobs will continue to run when " +
      "encountering corrupted files and the contents that have been read will still be returned. " +
      "This configuration is effective only when using file-based sources such as Parquet, JSON " +
      "and ORC.")
    .version("2.1.1")
    .booleanConf
    .createWithDefault(false)

  val IGNORE_MISSING_FILES = buildConf("spark.sql.files.ignoreMissingFiles")
    .doc("Whether to ignore missing files. If true, the Spark jobs will continue to run when " +
      "encountering missing files and the contents that have been read will still be returned. " +
      "This configuration is effective only when using file-based sources such as Parquet, JSON " +
      "and ORC.")
    .version("2.3.0")
    .booleanConf
    .createWithDefault(false)

  val MAX_RECORDS_PER_FILE = buildConf("spark.sql.files.maxRecordsPerFile")
    .doc("Maximum number of records to write out to a single file. " +
      "If this value is zero or negative, there is no limit.")
    .version("2.2.0")
    .longConf
    .createWithDefault(0)

  val EXCHANGE_REUSE_ENABLED = buildConf("spark.sql.exchange.reuse")
    .internal()
    .doc("When true, the planner will try to find out duplicated exchanges and re-use them.")
    .version("2.0.0")
    .booleanConf
    .createWithDefault(true)

  val SUBQUERY_REUSE_ENABLED = buildConf("spark.sql.execution.reuseSubquery")
    .internal()
    .doc("When true, the planner will try to find out duplicated subqueries and re-use them.")
    .version("3.0.0")
    .booleanConf
    .createWithDefault(true)

  val REMOVE_REDUNDANT_PROJECTS_ENABLED = buildConf("spark.sql.execution.removeRedundantProjects")
    .internal()
    .doc("Whether to remove redundant project exec node based on children's output and " +
      "ordering requirement.")
    .version("3.1.0")
    .booleanConf
    .createWithDefault(true)

  val REMOVE_REDUNDANT_SORTS_ENABLED = buildConf("spark.sql.execution.removeRedundantSorts")
    .internal()
    .doc("Whether to remove redundant physical sort node")
    .version("2.4.8")
    .booleanConf
    .createWithDefault(true)

  val STATE_STORE_PROVIDER_CLASS =
    buildConf("spark.sql.streaming.stateStore.providerClass")
      .internal()
      .doc(
        "The class used to manage state data in stateful streaming queries. This class must " +
          "be a subclass of StateStoreProvider, and must have a zero-arg constructor. " +
          "Note: For structured streaming, this configuration cannot be changed between query " +
          "restarts from the same checkpoint location.")
      .version("2.3.0")
      .stringConf
      .createWithDefault(
        "org.apache.spark.sql.execution.streaming.state.HDFSBackedStateStoreProvider")

  val STATE_SCHEMA_CHECK_ENABLED =
    buildConf("spark.sql.streaming.stateStore.stateSchemaCheck")
      .doc("When true, Spark will validate the state schema against schema on existing state and " +
        "fail query if it's incompatible.")
      .version("3.1.0")
      .booleanConf
      .createWithDefault(true)

  val STATE_STORE_MIN_DELTAS_FOR_SNAPSHOT =
    buildConf("spark.sql.streaming.stateStore.minDeltasForSnapshot")
      .internal()
      .doc("Minimum number of state store delta files that needs to be generated before they " +
        "consolidated into snapshots.")
      .version("2.0.0")
      .intConf
      .createWithDefault(10)

  val STATE_STORE_FORMAT_VALIDATION_ENABLED =
    buildConf("spark.sql.streaming.stateStore.formatValidation.enabled")
      .internal()
      .doc("When true, check if the data from state store is valid or not when running streaming " +
        "queries. This can happen if the state store format has been changed. Note, the feature " +
        "is only effective in the build-in HDFS state store provider now.")
      .version("3.1.0")
      .booleanConf
      .createWithDefault(true)

  val FLATMAPGROUPSWITHSTATE_STATE_FORMAT_VERSION =
    buildConf("spark.sql.streaming.flatMapGroupsWithState.stateFormatVersion")
      .internal()
      .doc("State format version used by flatMapGroupsWithState operation in a streaming query")
      .version("2.4.0")
      .intConf
      .checkValue(v => Set(1, 2).contains(v), "Valid versions are 1 and 2")
      .createWithDefault(2)

  val CHECKPOINT_LOCATION = buildConf("spark.sql.streaming.checkpointLocation")
    .doc("The default location for storing checkpoint data for streaming queries.")
    .version("2.0.0")
    .stringConf
    .createOptional

  val FORCE_DELETE_TEMP_CHECKPOINT_LOCATION =
    buildConf("spark.sql.streaming.forceDeleteTempCheckpointLocation")
      .doc("When true, enable temporary checkpoint locations force delete.")
      .version("3.0.0")
      .booleanConf
      .createWithDefault(false)

  val MIN_BATCHES_TO_RETAIN = buildConf("spark.sql.streaming.minBatchesToRetain")
    .internal()
    .doc("The minimum number of batches that must be retained and made recoverable.")
    .version("2.1.1")
    .intConf
    .createWithDefault(100)

  val MAX_BATCHES_TO_RETAIN_IN_MEMORY = buildConf("spark.sql.streaming.maxBatchesToRetainInMemory")
    .internal()
    .doc("The maximum number of batches which will be retained in memory to avoid " +
      "loading from files. The value adjusts a trade-off between memory usage vs cache miss: " +
      "'2' covers both success and direct failure cases, '1' covers only success case, " +
      "and '0' covers extreme case - disable cache to maximize memory size of executors.")
    .version("2.4.0")
    .intConf
    .createWithDefault(2)

  val STREAMING_MAINTENANCE_INTERVAL =
    buildConf("spark.sql.streaming.stateStore.maintenanceInterval")
      .internal()
      .doc("The interval in milliseconds between triggering maintenance tasks in StateStore. " +
        "The maintenance task executes background maintenance task in all the loaded store " +
        "providers if they are still the active instances according to the coordinator. If not, " +
        "inactive instances of store providers will be closed.")
      .version("2.0.0")
      .timeConf(TimeUnit.MILLISECONDS)
      .createWithDefault(TimeUnit.MINUTES.toMillis(1)) // 1 minute

  val STATE_STORE_COMPRESSION_CODEC =
    buildConf("spark.sql.streaming.stateStore.compression.codec")
      .internal()
      .doc("The codec used to compress delta and snapshot files generated by StateStore. " +
        "By default, Spark provides four codecs: lz4, lzf, snappy, and zstd. You can also " +
        "use fully qualified class names to specify the codec. Default codec is lz4.")
      .version("3.1.0")
      .stringConf
      .createWithDefault("lz4")

  val STREAMING_AGGREGATION_STATE_FORMAT_VERSION =
    buildConf("spark.sql.streaming.aggregation.stateFormatVersion")
      .internal()
      .doc("State format version used by streaming aggregation operations in a streaming query. " +
        "State between versions are tend to be incompatible, so state format version shouldn't " +
        "be modified after running.")
      .version("2.4.0")
      .intConf
      .checkValue(v => Set(1, 2).contains(v), "Valid versions are 1 and 2")
      .createWithDefault(2)

  val STREAMING_STOP_ACTIVE_RUN_ON_RESTART =
    buildConf("spark.sql.streaming.stopActiveRunOnRestart")
    .doc("Running multiple runs of the same streaming query concurrently is not supported. " +
      "If we find a concurrent active run for a streaming query (in the same or different " +
      "SparkSessions on the same cluster) and this flag is true, we will stop the old streaming " +
      "query run to start the new one.")
    .version("3.0.0")
    .booleanConf
    .createWithDefault(true)

  val STREAMING_JOIN_STATE_FORMAT_VERSION =
    buildConf("spark.sql.streaming.join.stateFormatVersion")
      .internal()
      .doc("State format version used by streaming join operations in a streaming query. " +
        "State between versions are tend to be incompatible, so state format version shouldn't " +
        "be modified after running.")
      .version("3.0.0")
      .intConf
      .checkValue(v => Set(1, 2).contains(v), "Valid versions are 1 and 2")
      .createWithDefault(2)

  val STREAMING_SESSION_WINDOW_MERGE_SESSIONS_IN_LOCAL_PARTITION =
    buildConf("spark.sql.streaming.sessionWindow.merge.sessions.in.local.partition")
      .internal()
      .doc("When true, streaming session window sorts and merge sessions in local partition " +
        "prior to shuffle. This is to reduce the rows to shuffle, but only beneficial when " +
        "there're lots of rows in a batch being assigned to same sessions.")
      .booleanConf
      .createWithDefault(false)

  val UNSUPPORTED_OPERATION_CHECK_ENABLED =
    buildConf("spark.sql.streaming.unsupportedOperationCheck")
      .internal()
      .doc("When true, the logical plan for streaming query will be checked for unsupported" +
        " operations.")
      .version("2.0.0")
      .booleanConf
      .createWithDefault(true)

  val USE_DEPRECATED_KAFKA_OFFSET_FETCHING =
    buildConf("spark.sql.streaming.kafka.useDeprecatedOffsetFetching")
      .internal()
      .doc("When true, the deprecated Consumer based offset fetching used which could cause " +
        "infinite wait in Spark queries. Such cases query restart is the only workaround. " +
        "For further details please see Offset Fetching chapter of Structured Streaming Kafka " +
        "Integration Guide.")
      .version("3.1.0")
      .booleanConf
      .createWithDefault(true)

  val STATEFUL_OPERATOR_CHECK_CORRECTNESS_ENABLED =
    buildConf("spark.sql.streaming.statefulOperator.checkCorrectness.enabled")
      .internal()
      .doc("When true, the stateful operators for streaming query will be checked for possible " +
        "correctness issue due to global watermark. The correctness issue comes from queries " +
        "containing stateful operation which can emit rows older than the current watermark " +
        "plus allowed late record delay, which are \"late rows\" in downstream stateful " +
        "operations and these rows can be discarded. Please refer the programming guide doc for " +
        "more details. Once the issue is detected, Spark will throw analysis exception. " +
        "When this config is disabled, Spark will just print warning message for users. " +
        "Prior to Spark 3.1.0, the behavior is disabling this config.")
      .version("3.1.0")
      .booleanConf
      .createWithDefault(true)

  val VARIABLE_SUBSTITUTE_ENABLED =
    buildConf("spark.sql.variable.substitute")
      .doc("This enables substitution using syntax like `${var}`, `${system:var}`, " +
        "and `${env:var}`.")
      .version("2.0.0")
      .booleanConf
      .createWithDefault(true)

  val ENABLE_TWOLEVEL_AGG_MAP =
    buildConf("spark.sql.codegen.aggregate.map.twolevel.enabled")
      .internal()
      .doc("Enable two-level aggregate hash map. When enabled, records will first be " +
        "inserted/looked-up at a 1st-level, small, fast map, and then fallback to a " +
        "2nd-level, larger, slower map when 1st level is full or keys cannot be found. " +
        "When disabled, records go directly to the 2nd level.")
      .version("2.3.0")
      .booleanConf
      .createWithDefault(true)

  val ENABLE_VECTORIZED_HASH_MAP =
    buildConf("spark.sql.codegen.aggregate.map.vectorized.enable")
      .internal()
      .doc("Enable vectorized aggregate hash map. This is for testing/benchmarking only.")
      .version("3.0.0")
      .booleanConf
      .createWithDefault(false)

  val CODEGEN_SPLIT_AGGREGATE_FUNC =
    buildConf("spark.sql.codegen.aggregate.splitAggregateFunc.enabled")
      .internal()
      .doc("When true, the code generator would split aggregate code into individual methods " +
        "instead of a single big method. This can be used to avoid oversized function that " +
        "can miss the opportunity of JIT optimization.")
      .version("3.0.0")
      .booleanConf
      .createWithDefault(true)

  val MAX_NESTED_VIEW_DEPTH =
    buildConf("spark.sql.view.maxNestedViewDepth")
      .internal()
      .doc("The maximum depth of a view reference in a nested view. A nested view may reference " +
        "other nested views, the dependencies are organized in a directed acyclic graph (DAG). " +
        "However the DAG depth may become too large and cause unexpected behavior. This " +
        "configuration puts a limit on this: when the depth of a view exceeds this value during " +
        "analysis, we terminate the resolution to avoid potential errors.")
      .version("2.2.0")
      .intConf
      .checkValue(depth => depth > 0, "The maximum depth of a view reference in a nested view " +
        "must be positive.")
      .createWithDefault(100)

  val ALLOW_PARAMETERLESS_COUNT =
    buildConf("spark.sql.legacy.allowParameterlessCount")
      .internal()
      .doc("When true, the SQL function 'count' is allowed to take no parameters.")
      .version("3.1.1")
      .booleanConf
      .createWithDefault(false)

  val ALLOW_STAR_WITH_SINGLE_TABLE_IDENTIFIER_IN_COUNT =
    buildConf("spark.sql.legacy.allowStarWithSingleTableIdentifierInCount")
      .internal()
      .doc("When true, the SQL function 'count' is allowed to take single 'tblName.*' as parameter")
      .version("3.2")
      .booleanConf
      .createWithDefault(false)

  val USE_CURRENT_SQL_CONFIGS_FOR_VIEW =
    buildConf("spark.sql.legacy.useCurrentConfigsForView")
      .internal()
      .doc("When true, SQL Configs of the current active SparkSession instead of the captured " +
        "ones will be applied during the parsing and analysis phases of the view resolution.")
      .version("3.1.0")
      .booleanConf
      .createWithDefault(false)

  val STORE_ANALYZED_PLAN_FOR_VIEW =
    buildConf("spark.sql.legacy.storeAnalyzedPlanForView")
      .internal()
      .doc("When true, analyzed plan instead of SQL text will be stored when creating " +
        "temporary view")
      .version("3.1.0")
      .booleanConf
      .createWithDefault(false)

  val STREAMING_FILE_COMMIT_PROTOCOL_CLASS =
    buildConf("spark.sql.streaming.commitProtocolClass")
      .version("2.1.0")
      .internal()
      .stringConf
      .createWithDefault("org.apache.spark.sql.execution.streaming.ManifestFileCommitProtocol")

  val STREAMING_MULTIPLE_WATERMARK_POLICY =
    buildConf("spark.sql.streaming.multipleWatermarkPolicy")
      .doc("Policy to calculate the global watermark value when there are multiple watermark " +
        "operators in a streaming query. The default value is 'min' which chooses " +
        "the minimum watermark reported across multiple operators. Other alternative value is " +
        "'max' which chooses the maximum across multiple operators. " +
        "Note: This configuration cannot be changed between query restarts from the same " +
        "checkpoint location.")
      .version("2.4.0")
      .stringConf
      .transform(_.toLowerCase(Locale.ROOT))
      .checkValue(
        str => Set("min", "max").contains(str),
        "Invalid value for 'spark.sql.streaming.multipleWatermarkPolicy'. " +
          "Valid values are 'min' and 'max'")
      .createWithDefault("min") // must be same as MultipleWatermarkPolicy.DEFAULT_POLICY_NAME

  val OBJECT_AGG_SORT_BASED_FALLBACK_THRESHOLD =
    buildConf("spark.sql.objectHashAggregate.sortBased.fallbackThreshold")
      .internal()
      .doc("In the case of ObjectHashAggregateExec, when the size of the in-memory hash map " +
        "grows too large, we will fall back to sort-based aggregation. This option sets a row " +
        "count threshold for the size of the hash map.")
      .version("2.2.0")
      .intConf
      // We are trying to be conservative and use a relatively small default count threshold here
      // since the state object of some TypedImperativeAggregate function can be quite large (e.g.
      // percentile_approx).
      .createWithDefault(128)

  val USE_OBJECT_HASH_AGG = buildConf("spark.sql.execution.useObjectHashAggregateExec")
    .internal()
    .doc("Decides if we use ObjectHashAggregateExec")
    .version("2.2.0")
    .booleanConf
    .createWithDefault(true)

  val JSON_GENERATOR_IGNORE_NULL_FIELDS =
    buildConf("spark.sql.jsonGenerator.ignoreNullFields")
      .doc("Whether to ignore null fields when generating JSON objects in JSON data source and " +
        "JSON functions such as to_json. " +
        "If false, it generates null for null fields in JSON objects.")
      .version("3.0.0")
      .booleanConf
      .createWithDefault(true)

  val JSON_EXPRESSION_OPTIMIZATION =
    buildConf("spark.sql.optimizer.enableJsonExpressionOptimization")
      .doc("Whether to optimize JSON expressions in SQL optimizer. It includes pruning " +
        "unnecessary columns from from_json, simplifying from_json + to_json, to_json + " +
        "named_struct(from_json.col1, from_json.col2, ....).")
      .version("3.1.0")
      .booleanConf
      .createWithDefault(true)

  val CSV_EXPRESSION_OPTIMIZATION =
    buildConf("spark.sql.optimizer.enableCsvExpressionOptimization")
      .doc("Whether to optimize CSV expressions in SQL optimizer. It includes pruning " +
        "unnecessary columns from from_csv.")
      .version("3.2.0")
      .booleanConf
      .createWithDefault(true)

  val FILE_SINK_LOG_DELETION = buildConf("spark.sql.streaming.fileSink.log.deletion")
    .internal()
    .doc("Whether to delete the expired log files in file stream sink.")
    .version("2.0.0")
    .booleanConf
    .createWithDefault(true)

  val FILE_SINK_LOG_COMPACT_INTERVAL =
    buildConf("spark.sql.streaming.fileSink.log.compactInterval")
      .internal()
      .doc("Number of log files after which all the previous files " +
        "are compacted into the next log file.")
      .version("2.0.0")
      .intConf
      .createWithDefault(10)

  val FILE_SINK_LOG_CLEANUP_DELAY =
    buildConf("spark.sql.streaming.fileSink.log.cleanupDelay")
      .internal()
      .doc("How long that a file is guaranteed to be visible for all readers.")
      .version("2.0.0")
      .timeConf(TimeUnit.MILLISECONDS)
      .createWithDefault(TimeUnit.MINUTES.toMillis(10)) // 10 minutes

  val FILE_SOURCE_LOG_DELETION = buildConf("spark.sql.streaming.fileSource.log.deletion")
    .internal()
    .doc("Whether to delete the expired log files in file stream source.")
    .version("2.0.1")
    .booleanConf
    .createWithDefault(true)

  val FILE_SOURCE_LOG_COMPACT_INTERVAL =
    buildConf("spark.sql.streaming.fileSource.log.compactInterval")
      .internal()
      .doc("Number of log files after which all the previous files " +
        "are compacted into the next log file.")
      .version("2.0.1")
      .intConf
      .createWithDefault(10)

  val FILE_SOURCE_LOG_CLEANUP_DELAY =
    buildConf("spark.sql.streaming.fileSource.log.cleanupDelay")
      .internal()
      .doc("How long in milliseconds a file is guaranteed to be visible for all readers.")
      .version("2.0.1")
      .timeConf(TimeUnit.MILLISECONDS)
      .createWithDefault(TimeUnit.MINUTES.toMillis(10)) // 10 minutes

  val FILE_SOURCE_SCHEMA_FORCE_NULLABLE =
    buildConf("spark.sql.streaming.fileSource.schema.forceNullable")
      .internal()
      .doc("When true, force the schema of streaming file source to be nullable (including all " +
        "the fields). Otherwise, the schema might not be compatible with actual data, which " +
        "leads to corruptions.")
      .version("3.0.0")
      .booleanConf
      .createWithDefault(true)

  val FILE_SOURCE_CLEANER_NUM_THREADS =
    buildConf("spark.sql.streaming.fileSource.cleaner.numThreads")
      .doc("Number of threads used in the file source completed file cleaner.")
      .version("3.0.0")
      .intConf
      .createWithDefault(1)

  val STREAMING_SCHEMA_INFERENCE =
    buildConf("spark.sql.streaming.schemaInference")
      .internal()
      .doc("Whether file-based streaming sources will infer its own schema")
      .version("2.0.0")
      .booleanConf
      .createWithDefault(false)

  val STREAMING_POLLING_DELAY =
    buildConf("spark.sql.streaming.pollingDelay")
      .internal()
      .doc("How long to delay polling new data when no data is available")
      .version("2.0.0")
      .timeConf(TimeUnit.MILLISECONDS)
      .createWithDefault(10L)

  val STREAMING_STOP_TIMEOUT =
    buildConf("spark.sql.streaming.stopTimeout")
      .doc("How long to wait in milliseconds for the streaming execution thread to stop when " +
        "calling the streaming query's stop() method. 0 or negative values wait indefinitely.")
      .version("3.0.0")
      .timeConf(TimeUnit.MILLISECONDS)
      .createWithDefaultString("0")

  val STREAMING_NO_DATA_PROGRESS_EVENT_INTERVAL =
    buildConf("spark.sql.streaming.noDataProgressEventInterval")
      .internal()
      .doc("How long to wait between two progress events when there is no data")
      .version("2.1.1")
      .timeConf(TimeUnit.MILLISECONDS)
      .createWithDefault(10000L)

  val STREAMING_NO_DATA_MICRO_BATCHES_ENABLED =
    buildConf("spark.sql.streaming.noDataMicroBatches.enabled")
      .doc(
        "Whether streaming micro-batch engine will execute batches without data " +
          "for eager state management for stateful streaming queries.")
      .version("2.4.1")
      .booleanConf
      .createWithDefault(true)

  val STREAMING_METRICS_ENABLED =
    buildConf("spark.sql.streaming.metricsEnabled")
      .doc("Whether Dropwizard/Codahale metrics will be reported for active streaming queries.")
      .version("2.0.2")
      .booleanConf
      .createWithDefault(false)

  val STREAMING_PROGRESS_RETENTION =
    buildConf("spark.sql.streaming.numRecentProgressUpdates")
      .doc("The number of progress updates to retain for a streaming query")
      .version("2.1.1")
      .intConf
      .createWithDefault(100)

  val STREAMING_CHECKPOINT_FILE_MANAGER_CLASS =
    buildConf("spark.sql.streaming.checkpointFileManagerClass")
      .internal()
      .doc("The class used to write checkpoint files atomically. This class must be a subclass " +
        "of the interface CheckpointFileManager.")
      .version("2.4.0")
      .stringConf

  val STREAMING_CHECKPOINT_ESCAPED_PATH_CHECK_ENABLED =
    buildConf("spark.sql.streaming.checkpoint.escapedPathCheck.enabled")
      .internal()
      .doc("Whether to detect a streaming query may pick up an incorrect checkpoint path due " +
        "to SPARK-26824.")
      .version("3.0.0")
      .booleanConf
      .createWithDefault(true)

  val PARALLEL_FILE_LISTING_IN_STATS_COMPUTATION =
    buildConf("spark.sql.statistics.parallelFileListingInStatsComputation.enabled")
      .internal()
      .doc("When true, SQL commands use parallel file listing, " +
        "as opposed to single thread listing. " +
        "This usually speeds up commands that need to list many directories.")
      .version("2.4.1")
      .booleanConf
      .createWithDefault(true)

  val DEFAULT_SIZE_IN_BYTES = buildConf("spark.sql.defaultSizeInBytes")
    .internal()
    .doc("The default table size used in query planning. By default, it is set to Long.MaxValue " +
      s"which is larger than `${AUTO_BROADCASTJOIN_THRESHOLD.key}` to be more conservative. " +
      "That is to say by default the optimizer will not choose to broadcast a table unless it " +
      "knows for sure its size is small enough.")
    .version("1.1.0")
    .bytesConf(ByteUnit.BYTE)
    .createWithDefault(Long.MaxValue)

  val ENABLE_FALL_BACK_TO_HDFS_FOR_STATS = buildConf("spark.sql.statistics.fallBackToHdfs")
    .doc("When true, it will fall back to HDFS if the table statistics are not available from " +
      "table metadata. This is useful in determining if a table is small enough to use " +
      "broadcast joins. This flag is effective only for non-partitioned Hive tables. " +
      "For non-partitioned data source tables, it will be automatically recalculated if table " +
      "statistics are not available. For partitioned data source and partitioned Hive tables, " +
      s"It is '${DEFAULT_SIZE_IN_BYTES.key}' if table statistics are not available.")
    .version("2.0.0")
    .booleanConf
    .createWithDefault(false)

  val NDV_MAX_ERROR =
    buildConf("spark.sql.statistics.ndv.maxError")
      .internal()
      .doc("The maximum relative standard deviation allowed in HyperLogLog++ algorithm " +
        "when generating column level statistics.")
      .version("2.1.1")
      .doubleConf
      .createWithDefault(0.05)

  val HISTOGRAM_ENABLED =
    buildConf("spark.sql.statistics.histogram.enabled")
      .doc("Generates histograms when computing column statistics if enabled. Histograms can " +
        "provide better estimation accuracy. Currently, Spark only supports equi-height " +
        "histogram. Note that collecting histograms takes extra cost. For example, collecting " +
        "column statistics usually takes only one table scan, but generating equi-height " +
        "histogram will cause an extra table scan.")
      .version("2.3.0")
      .booleanConf
      .createWithDefault(false)

  val HISTOGRAM_NUM_BINS =
    buildConf("spark.sql.statistics.histogram.numBins")
      .internal()
      .doc("The number of bins when generating histograms.")
      .version("2.3.0")
      .intConf
      .checkValue(num => num > 1, "The number of bins must be greater than 1.")
      .createWithDefault(254)

  val PERCENTILE_ACCURACY =
    buildConf("spark.sql.statistics.percentile.accuracy")
      .internal()
      .doc("Accuracy of percentile approximation when generating equi-height histograms. " +
        "Larger value means better accuracy. The relative error can be deduced by " +
        "1.0 / PERCENTILE_ACCURACY.")
      .version("2.3.0")
      .intConf
      .createWithDefault(10000)

  val AUTO_SIZE_UPDATE_ENABLED =
    buildConf("spark.sql.statistics.size.autoUpdate.enabled")
      .doc("Enables automatic update for table size once table's data is changed. Note that if " +
        "the total number of files of the table is very large, this can be expensive and slow " +
        "down data change commands.")
      .version("2.3.0")
      .booleanConf
      .createWithDefault(false)

  val CBO_ENABLED =
    buildConf("spark.sql.cbo.enabled")
      .doc("Enables CBO for estimation of plan statistics when set true.")
      .version("2.2.0")
      .booleanConf
      .createWithDefault(false)

  val PLAN_STATS_ENABLED =
    buildConf("spark.sql.cbo.planStats.enabled")
      .doc("When true, the logical plan will fetch row counts and column statistics from catalog.")
      .version("3.0.0")
      .booleanConf
      .createWithDefault(false)

  val JOIN_REORDER_ENABLED =
    buildConf("spark.sql.cbo.joinReorder.enabled")
      .doc("Enables join reorder in CBO.")
      .version("2.2.0")
      .booleanConf
      .createWithDefault(false)

  val JOIN_REORDER_DP_THRESHOLD =
    buildConf("spark.sql.cbo.joinReorder.dp.threshold")
      .doc("The maximum number of joined nodes allowed in the dynamic programming algorithm.")
      .version("2.2.0")
      .intConf
      .checkValue(number => number > 0, "The maximum number must be a positive integer.")
      .createWithDefault(12)

  val JOIN_REORDER_CARD_WEIGHT =
    buildConf("spark.sql.cbo.joinReorder.card.weight")
      .internal()
      .doc("The weight of cardinality (number of rows) for plan cost comparison in join reorder: " +
        "rows * weight + size * (1 - weight).")
      .version("2.2.0")
      .doubleConf
      .checkValue(weight => weight >= 0 && weight <= 1, "The weight value must be in [0, 1].")
      .createWithDefault(0.7)

  val JOIN_REORDER_DP_STAR_FILTER =
    buildConf("spark.sql.cbo.joinReorder.dp.star.filter")
      .doc("Applies star-join filter heuristics to cost based join enumeration.")
      .version("2.2.0")
      .booleanConf
      .createWithDefault(false)

  val STARSCHEMA_DETECTION = buildConf("spark.sql.cbo.starSchemaDetection")
    .doc("When true, it enables join reordering based on star schema detection. ")
    .version("2.2.0")
    .booleanConf
    .createWithDefault(false)

  val STARSCHEMA_FACT_TABLE_RATIO = buildConf("spark.sql.cbo.starJoinFTRatio")
    .internal()
    .doc("Specifies the upper limit of the ratio between the largest fact tables" +
      " for a star join to be considered. ")
    .version("2.2.0")
    .doubleConf
    .createWithDefault(0.9)

  private def isValidTimezone(zone: String): Boolean = {
    Try { DateTimeUtils.getZoneId(zone) }.isSuccess
  }

  val SESSION_LOCAL_TIMEZONE = buildConf("spark.sql.session.timeZone")
    .doc("The ID of session local timezone in the format of either region-based zone IDs or " +
      "zone offsets. Region IDs must have the form 'area/city', such as 'America/Los_Angeles'. " +
      "Zone offsets must be in the format '(+|-)HH', '(+|-)HH:mm' or '(+|-)HH:mm:ss', e.g '-08', " +
      "'+01:00' or '-13:33:33'. Also 'UTC' and 'Z' are supported as aliases of '+00:00'. Other " +
      "short names are not recommended to use because they can be ambiguous.")
    .version("2.2.0")
    .stringConf
    .checkValue(isValidTimezone, s"Cannot resolve the given timezone with" +
      " ZoneId.of(_, ZoneId.SHORT_IDS)")
    .createWithDefaultFunction(() => TimeZone.getDefault.getID)

  val WINDOW_EXEC_BUFFER_IN_MEMORY_THRESHOLD =
    buildConf("spark.sql.windowExec.buffer.in.memory.threshold")
      .internal()
      .doc("Threshold for number of rows guaranteed to be held in memory by the window operator")
      .version("2.2.1")
      .intConf
      .createWithDefault(4096)

  val WINDOW_EXEC_BUFFER_SPILL_THRESHOLD =
    buildConf("spark.sql.windowExec.buffer.spill.threshold")
      .internal()
      .doc("Threshold for number of rows to be spilled by window operator")
      .version("2.2.0")
      .intConf
      .createWithDefault(SHUFFLE_SPILL_NUM_ELEMENTS_FORCE_SPILL_THRESHOLD.defaultValue.get)

  val SORT_MERGE_JOIN_EXEC_BUFFER_IN_MEMORY_THRESHOLD =
    buildConf("spark.sql.sortMergeJoinExec.buffer.in.memory.threshold")
      .internal()
      .doc("Threshold for number of rows guaranteed to be held in memory by the sort merge " +
        "join operator")
      .version("2.2.1")
      .intConf
      .createWithDefault(ByteArrayMethods.MAX_ROUNDED_ARRAY_LENGTH)

  val SORT_MERGE_JOIN_EXEC_BUFFER_SPILL_THRESHOLD =
    buildConf("spark.sql.sortMergeJoinExec.buffer.spill.threshold")
      .internal()
      .doc("Threshold for number of rows to be spilled by sort merge join operator")
      .version("2.2.0")
      .intConf
      .createWithDefault(SHUFFLE_SPILL_NUM_ELEMENTS_FORCE_SPILL_THRESHOLD.defaultValue.get)

  val CARTESIAN_PRODUCT_EXEC_BUFFER_IN_MEMORY_THRESHOLD =
    buildConf("spark.sql.cartesianProductExec.buffer.in.memory.threshold")
      .internal()
      .doc("Threshold for number of rows guaranteed to be held in memory by the cartesian " +
        "product operator")
      .version("2.2.1")
      .intConf
      .createWithDefault(4096)

  val CARTESIAN_PRODUCT_EXEC_BUFFER_SPILL_THRESHOLD =
    buildConf("spark.sql.cartesianProductExec.buffer.spill.threshold")
      .internal()
      .doc("Threshold for number of rows to be spilled by cartesian product operator")
      .version("2.2.0")
      .intConf
      .createWithDefault(SHUFFLE_SPILL_NUM_ELEMENTS_FORCE_SPILL_THRESHOLD.defaultValue.get)

  val SUPPORT_QUOTED_REGEX_COLUMN_NAME = buildConf("spark.sql.parser.quotedRegexColumnNames")
    .doc("When true, quoted Identifiers (using backticks) in SELECT statement are interpreted" +
      " as regular expressions.")
    .version("2.3.0")
    .booleanConf
    .createWithDefault(false)

  val RANGE_EXCHANGE_SAMPLE_SIZE_PER_PARTITION =
    buildConf("spark.sql.execution.rangeExchange.sampleSizePerPartition")
      .internal()
      .doc("Number of points to sample per partition in order to determine the range boundaries" +
          " for range partitioning, typically used in global sorting (without limit).")
      .version("2.3.0")
      .intConf
      .createWithDefault(100)

  val ARROW_EXECUTION_ENABLED =
    buildConf("spark.sql.execution.arrow.enabled")
      .doc("(Deprecated since Spark 3.0, please set 'spark.sql.execution.arrow.pyspark.enabled'.)")
      .version("2.3.0")
      .booleanConf
      .createWithDefault(false)

  val ARROW_PYSPARK_EXECUTION_ENABLED =
    buildConf("spark.sql.execution.arrow.pyspark.enabled")
      .doc("When true, make use of Apache Arrow for columnar data transfers in PySpark. " +
        "This optimization applies to: " +
        "1. pyspark.sql.DataFrame.toPandas " +
        "2. pyspark.sql.SparkSession.createDataFrame when its input is a Pandas DataFrame " +
        "The following data types are unsupported: " +
        "ArrayType of TimestampType, and nested StructType.")
      .version("3.0.0")
      .fallbackConf(ARROW_EXECUTION_ENABLED)

  val ARROW_PYSPARK_SELF_DESTRUCT_ENABLED =
    buildConf("spark.sql.execution.arrow.pyspark.selfDestruct.enabled")
      .doc("When true, make use of Apache Arrow's self-destruct and split-blocks options " +
        "for columnar data transfers in PySpark, when converting from Arrow to Pandas. " +
        "This reduces memory usage at the cost of some CPU time. " +
        "This optimization applies to: pyspark.sql.DataFrame.toPandas " +
        "when 'spark.sql.execution.arrow.pyspark.enabled' is set.")
      .version("3.2.0")
      .booleanConf
      .createWithDefault(false)

  val PYSPARK_JVM_STACKTRACE_ENABLED =
    buildConf("spark.sql.pyspark.jvmStacktrace.enabled")
      .doc("When true, it shows the JVM stacktrace in the user-facing PySpark exception " +
        "together with Python stacktrace. By default, it is disabled and hides JVM stacktrace " +
        "and shows a Python-friendly exception only.")
      .version("3.0.0")
      .booleanConf
      .createWithDefault(false)

  val ARROW_SPARKR_EXECUTION_ENABLED =
    buildConf("spark.sql.execution.arrow.sparkr.enabled")
      .doc("When true, make use of Apache Arrow for columnar data transfers in SparkR. " +
        "This optimization applies to: " +
        "1. createDataFrame when its input is an R DataFrame " +
        "2. collect " +
        "3. dapply " +
        "4. gapply " +
        "The following data types are unsupported: " +
        "FloatType, BinaryType, ArrayType, StructType and MapType.")
      .version("3.0.0")
      .booleanConf
      .createWithDefault(false)

  val ARROW_FALLBACK_ENABLED =
    buildConf("spark.sql.execution.arrow.fallback.enabled")
      .doc("(Deprecated since Spark 3.0, please set " +
        "'spark.sql.execution.arrow.pyspark.fallback.enabled'.)")
      .version("2.4.0")
      .booleanConf
      .createWithDefault(true)

  val ARROW_PYSPARK_FALLBACK_ENABLED =
    buildConf("spark.sql.execution.arrow.pyspark.fallback.enabled")
      .doc(s"When true, optimizations enabled by '${ARROW_PYSPARK_EXECUTION_ENABLED.key}' will " +
        "fallback automatically to non-optimized implementations if an error occurs.")
      .version("3.0.0")
      .fallbackConf(ARROW_FALLBACK_ENABLED)

  val ARROW_EXECUTION_MAX_RECORDS_PER_BATCH =
    buildConf("spark.sql.execution.arrow.maxRecordsPerBatch")
      .doc("When using Apache Arrow, limit the maximum number of records that can be written " +
        "to a single ArrowRecordBatch in memory. If set to zero or negative there is no limit.")
      .version("2.3.0")
      .intConf
      .createWithDefault(10000)

  val PANDAS_UDF_BUFFER_SIZE =
    buildConf("spark.sql.execution.pandas.udf.buffer.size")
      .doc(
        s"Same as `${BUFFER_SIZE.key}` but only applies to Pandas UDF executions. If it is not " +
        s"set, the fallback is `${BUFFER_SIZE.key}`. Note that Pandas execution requires more " +
        "than 4 bytes. Lowering this value could make small Pandas UDF batch iterated and " +
        "pipelined; however, it might degrade performance. See SPARK-27870.")
      .version("3.0.0")
      .fallbackConf(BUFFER_SIZE)

  val PYSPARK_SIMPLIFIEID_TRACEBACK =
    buildConf("spark.sql.execution.pyspark.udf.simplifiedTraceback.enabled")
      .doc(
        "When true, the traceback from Python UDFs is simplified. It hides " +
        "the Python worker, (de)serialization, etc from PySpark in tracebacks, and only " +
        "shows the exception messages from UDFs. Note that this works only with CPython 3.7+.")
      .version("3.1.0")
      .booleanConf
      .createWithDefault(false)

  val PANDAS_GROUPED_MAP_ASSIGN_COLUMNS_BY_NAME =
    buildConf("spark.sql.legacy.execution.pandas.groupedMap.assignColumnsByName")
      .internal()
      .doc("When true, columns will be looked up by name if labeled with a string and fallback " +
        "to use position if not. When false, a grouped map Pandas UDF will assign columns from " +
        "the returned Pandas DataFrame based on position, regardless of column label type. " +
        "This configuration will be deprecated in future releases.")
      .version("2.4.1")
      .booleanConf
      .createWithDefault(true)

  val PANDAS_ARROW_SAFE_TYPE_CONVERSION =
    buildConf("spark.sql.execution.pandas.convertToArrowArraySafely")
      .internal()
      .doc("When true, Arrow will perform safe type conversion when converting " +
        "Pandas.Series to Arrow array during serialization. Arrow will raise errors " +
        "when detecting unsafe type conversion like overflow. When false, disabling Arrow's type " +
        "check and do type conversions anyway. This config only works for Arrow 0.11.0+.")
      .version("3.0.0")
      .booleanConf
      .createWithDefault(false)

  val REPLACE_EXCEPT_WITH_FILTER = buildConf("spark.sql.optimizer.replaceExceptWithFilter")
    .internal()
    .doc("When true, the apply function of the rule verifies whether the right node of the" +
      " except operation is of type Filter or Project followed by Filter. If yes, the rule" +
      " further verifies 1) Excluding the filter operations from the right (as well as the" +
      " left node, if any) on the top, whether both the nodes evaluates to a same result." +
      " 2) The left and right nodes don't contain any SubqueryExpressions. 3) The output" +
      " column names of the left node are distinct. If all the conditions are met, the" +
      " rule will replace the except operation with a Filter by flipping the filter" +
      " condition(s) of the right node.")
    .version("2.3.0")
    .booleanConf
    .createWithDefault(true)

  val DECIMAL_OPERATIONS_ALLOW_PREC_LOSS =
    buildConf("spark.sql.decimalOperations.allowPrecisionLoss")
      .internal()
      .doc("When true (default), establishing the result type of an arithmetic operation " +
        "happens according to Hive behavior and SQL ANSI 2011 specification, i.e. rounding the " +
        "decimal part of the result if an exact representation is not possible. Otherwise, NULL " +
        "is returned in those cases, as previously.")
      .version("2.3.1")
      .booleanConf
      .createWithDefault(true)

  val LITERAL_PICK_MINIMUM_PRECISION =
    buildConf("spark.sql.legacy.literal.pickMinimumPrecision")
      .internal()
      .doc("When integral literal is used in decimal operations, pick a minimum precision " +
        "required by the literal if this config is true, to make the resulting precision and/or " +
        "scale smaller. This can reduce the possibility of precision lose and/or overflow.")
      .version("2.3.3")
      .booleanConf
      .createWithDefault(true)

  val SQL_OPTIONS_REDACTION_PATTERN = buildConf("spark.sql.redaction.options.regex")
    .doc("Regex to decide which keys in a Spark SQL command's options map contain sensitive " +
      "information. The values of options whose names that match this regex will be redacted " +
      "in the explain output. This redaction is applied on top of the global redaction " +
      s"configuration defined by ${SECRET_REDACTION_PATTERN.key}.")
    .version("2.2.2")
    .regexConf
    .createWithDefault("(?i)url".r)

  val SQL_STRING_REDACTION_PATTERN =
    buildConf("spark.sql.redaction.string.regex")
      .doc("Regex to decide which parts of strings produced by Spark contain sensitive " +
        "information. When this regex matches a string part, that string part is replaced by a " +
        "dummy value. This is currently used to redact the output of SQL explain commands. " +
        "When this conf is not set, the value from `spark.redaction.string.regex` is used.")
      .version("2.3.0")
      .fallbackConf(org.apache.spark.internal.config.STRING_REDACTION_PATTERN)

  val CONCAT_BINARY_AS_STRING = buildConf("spark.sql.function.concatBinaryAsString")
    .doc("When this option is set to false and all inputs are binary, `functions.concat` returns " +
      "an output as binary. Otherwise, it returns as a string.")
    .version("2.3.0")
    .booleanConf
    .createWithDefault(false)

  val ELT_OUTPUT_AS_STRING = buildConf("spark.sql.function.eltOutputAsString")
    .doc("When this option is set to false and all inputs are binary, `elt` returns " +
      "an output as binary. Otherwise, it returns as a string.")
    .version("2.3.0")
    .booleanConf
    .createWithDefault(false)

  val VALIDATE_PARTITION_COLUMNS =
    buildConf("spark.sql.sources.validatePartitionColumns")
      .internal()
      .doc("When this option is set to true, partition column values will be validated with " +
        "user-specified schema. If the validation fails, a runtime exception is thrown. " +
        "When this option is set to false, the partition column value will be converted to null " +
        "if it can not be casted to corresponding user-specified schema.")
      .version("3.0.0")
      .booleanConf
      .createWithDefault(true)

  val CONTINUOUS_STREAMING_EPOCH_BACKLOG_QUEUE_SIZE =
    buildConf("spark.sql.streaming.continuous.epochBacklogQueueSize")
      .doc("The max number of entries to be stored in queue to wait for late epochs. " +
        "If this parameter is exceeded by the size of the queue, stream will stop with an error.")
      .version("3.0.0")
      .intConf
      .createWithDefault(10000)

  val CONTINUOUS_STREAMING_EXECUTOR_QUEUE_SIZE =
    buildConf("spark.sql.streaming.continuous.executorQueueSize")
      .internal()
      .doc("The size (measured in number of rows) of the queue used in continuous execution to" +
        " buffer the results of a ContinuousDataReader.")
      .version("2.3.0")
      .intConf
      .createWithDefault(1024)

  val CONTINUOUS_STREAMING_EXECUTOR_POLL_INTERVAL_MS =
    buildConf("spark.sql.streaming.continuous.executorPollIntervalMs")
      .internal()
      .doc("The interval at which continuous execution readers will poll to check whether" +
        " the epoch has advanced on the driver.")
      .version("2.3.0")
      .timeConf(TimeUnit.MILLISECONDS)
      .createWithDefault(100)

  val USE_V1_SOURCE_LIST = buildConf("spark.sql.sources.useV1SourceList")
    .internal()
    .doc("A comma-separated list of data source short names or fully qualified data source " +
      "implementation class names for which Data Source V2 code path is disabled. These data " +
      "sources will fallback to Data Source V1 code path.")
    .version("3.0.0")
    .stringConf
    .createWithDefault("avro,csv,json,kafka,orc,parquet,text")

  val DISABLED_V2_STREAMING_WRITERS = buildConf("spark.sql.streaming.disabledV2Writers")
    .doc("A comma-separated list of fully qualified data source register class names for which" +
      " StreamWriteSupport is disabled. Writes to these sources will fall back to the V1 Sinks.")
    .version("2.3.1")
    .stringConf
    .createWithDefault("")

  val DISABLED_V2_STREAMING_MICROBATCH_READERS =
    buildConf("spark.sql.streaming.disabledV2MicroBatchReaders")
      .internal()
      .doc(
        "A comma-separated list of fully qualified data source register class names for which " +
          "MicroBatchReadSupport is disabled. Reads from these sources will fall back to the " +
          "V1 Sources.")
      .version("2.4.0")
      .stringConf
      .createWithDefault("")

  val FASTFAIL_ON_FILEFORMAT_OUTPUT =
    buildConf("spark.sql.execution.fastFailOnFileFormatOutput")
      .internal()
      .doc("Whether to fast fail task execution when writing output to FileFormat datasource. " +
        "If this is enabled, in `FileFormatWriter` we will catch `FileAlreadyExistsException` " +
        "and fast fail output task without further task retry. Only enabling this if you know " +
        "the `FileAlreadyExistsException` of the output task is unrecoverable, i.e., further " +
        "task attempts won't be able to success. If the `FileAlreadyExistsException` might be " +
        "recoverable, you should keep this as disabled and let Spark to retry output tasks. " +
        "This is disabled by default.")
      .version("3.0.2")
      .booleanConf
      .createWithDefault(false)

  object PartitionOverwriteMode extends Enumeration {
    val STATIC, DYNAMIC = Value
  }

  val PARTITION_OVERWRITE_MODE =
    buildConf("spark.sql.sources.partitionOverwriteMode")
      .doc("When INSERT OVERWRITE a partitioned data source table, we currently support 2 modes: " +
        "static and dynamic. In static mode, Spark deletes all the partitions that match the " +
        "partition specification(e.g. PARTITION(a=1,b)) in the INSERT statement, before " +
        "overwriting. In dynamic mode, Spark doesn't delete partitions ahead, and only overwrite " +
        "those partitions that have data written into it at runtime. By default we use static " +
        "mode to keep the same behavior of Spark prior to 2.3. Note that this config doesn't " +
        "affect Hive serde tables, as they are always overwritten with dynamic mode. This can " +
        "also be set as an output option for a data source using key partitionOverwriteMode " +
        "(which takes precedence over this setting), e.g. " +
        "dataframe.write.option(\"partitionOverwriteMode\", \"dynamic\").save(path)."
      )
      .version("2.3.0")
      .stringConf
      .transform(_.toUpperCase(Locale.ROOT))
      .checkValues(PartitionOverwriteMode.values.map(_.toString))
      .createWithDefault(PartitionOverwriteMode.STATIC.toString)

  object StoreAssignmentPolicy extends Enumeration {
    val ANSI, LEGACY, STRICT = Value
  }

  val STORE_ASSIGNMENT_POLICY =
    buildConf("spark.sql.storeAssignmentPolicy")
      .doc("When inserting a value into a column with different data type, Spark will perform " +
        "type coercion. Currently, we support 3 policies for the type coercion rules: ANSI, " +
        "legacy and strict. With ANSI policy, Spark performs the type coercion as per ANSI SQL. " +
        "In practice, the behavior is mostly the same as PostgreSQL. " +
        "It disallows certain unreasonable type conversions such as converting " +
        "`string` to `int` or `double` to `boolean`. " +
        "With legacy policy, Spark allows the type coercion as long as it is a valid `Cast`, " +
        "which is very loose. e.g. converting `string` to `int` or `double` to `boolean` is " +
        "allowed. It is also the only behavior in Spark 2.x and it is compatible with Hive. " +
        "With strict policy, Spark doesn't allow any possible precision loss or data truncation " +
        "in type coercion, e.g. converting `double` to `int` or `decimal` to `double` is " +
        "not allowed."
      )
      .version("3.0.0")
      .stringConf
      .transform(_.toUpperCase(Locale.ROOT))
      .checkValues(StoreAssignmentPolicy.values.map(_.toString))
      .createWithDefault(StoreAssignmentPolicy.ANSI.toString)

  val ANSI_ENABLED = buildConf("spark.sql.ansi.enabled")
    .doc("When true, Spark SQL uses an ANSI compliant dialect instead of being Hive compliant. " +
      "For example, Spark will throw an exception at runtime instead of returning null results " +
      "when the inputs to a SQL operator/function are invalid." +
      "For full details of this dialect, you can find them in the section \"ANSI Compliance\" of " +
      "Spark's documentation. Some ANSI dialect features may be not from the ANSI SQL " +
      "standard directly, but their behaviors align with ANSI SQL's style")
    .version("3.0.0")
    .booleanConf
    .createWithDefault(false)

  val SORT_BEFORE_REPARTITION =
    buildConf("spark.sql.execution.sortBeforeRepartition")
      .internal()
      .doc("When perform a repartition following a shuffle, the output row ordering would be " +
        "nondeterministic. If some downstream stages fail and some tasks of the repartition " +
        "stage retry, these tasks may generate different data, and that can lead to correctness " +
        "issues. Turn on this config to insert a local sort before actually doing repartition " +
        "to generate consistent repartition results. The performance of repartition() may go " +
        "down since we insert extra local sort before it.")
      .version("2.1.4")
      .booleanConf
      .createWithDefault(true)

  val NESTED_SCHEMA_PRUNING_ENABLED =
    buildConf("spark.sql.optimizer.nestedSchemaPruning.enabled")
      .internal()
      .doc("Prune nested fields from a logical relation's output which are unnecessary in " +
        "satisfying a query. This optimization allows columnar file format readers to avoid " +
        "reading unnecessary nested column data. Currently Parquet and ORC are the " +
        "data sources that implement this optimization.")
      .version("2.4.1")
      .booleanConf
      .createWithDefault(true)

  val DISABLE_HINTS =
    buildConf("spark.sql.optimizer.disableHints")
      .internal()
      .doc("When true, the optimizer will disable user-specified hints that are additional " +
        "directives for better planning of a query.")
      .version("3.1.0")
      .booleanConf
      .createWithDefault(false)

  val NESTED_PREDICATE_PUSHDOWN_FILE_SOURCE_LIST =
    buildConf("spark.sql.optimizer.nestedPredicatePushdown.supportedFileSources")
      .internal()
      .doc("A comma-separated list of data source short names or fully qualified data source " +
        "implementation class names for which Spark tries to push down predicates for nested " +
        "columns and/or names containing `dots` to data sources. This configuration is only " +
        "effective with file-based data sources in DSv1. Currently, Parquet and ORC implement " +
        "both optimizations. The other data sources don't support this feature yet. So the " +
        "default value is 'parquet,orc'.")
      .version("3.0.0")
      .stringConf
      .createWithDefault("parquet,orc")

  val SERIALIZER_NESTED_SCHEMA_PRUNING_ENABLED =
    buildConf("spark.sql.optimizer.serializer.nestedSchemaPruning.enabled")
      .internal()
      .doc("Prune nested fields from object serialization operator which are unnecessary in " +
        "satisfying a query. This optimization allows object serializers to avoid " +
        "executing unnecessary nested expressions.")
      .version("3.0.0")
      .booleanConf
      .createWithDefault(true)

  val NESTED_PRUNING_ON_EXPRESSIONS =
    buildConf("spark.sql.optimizer.expression.nestedPruning.enabled")
      .internal()
      .doc("Prune nested fields from expressions in an operator which are unnecessary in " +
        "satisfying a query. Note that this optimization doesn't prune nested fields from " +
        "physical data source scanning. For pruning nested fields from scanning, please use " +
        "`spark.sql.optimizer.nestedSchemaPruning.enabled` config.")
      .version("3.0.0")
      .booleanConf
      .createWithDefault(true)

  val TOP_K_SORT_FALLBACK_THRESHOLD =
    buildConf("spark.sql.execution.topKSortFallbackThreshold")
      .internal()
      .doc("In SQL queries with a SORT followed by a LIMIT like " +
          "'SELECT x FROM t ORDER BY y LIMIT m', if m is under this threshold, do a top-K sort" +
          " in memory, otherwise do a global sort which spills to disk if necessary.")
      .version("2.4.0")
      .intConf
      .createWithDefault(ByteArrayMethods.MAX_ROUNDED_ARRAY_LENGTH)

  object Deprecated {
    val MAPRED_REDUCE_TASKS = "mapred.reduce.tasks"
  }

  object Replaced {
    val MAPREDUCE_JOB_REDUCES = "mapreduce.job.reduces"
  }

  val CSV_PARSER_COLUMN_PRUNING = buildConf("spark.sql.csv.parser.columnPruning.enabled")
    .internal()
    .doc("If it is set to true, column names of the requested schema are passed to CSV parser. " +
      "Other column values can be ignored during parsing even if they are malformed.")
    .version("2.4.0")
    .booleanConf
    .createWithDefault(true)

  val REPL_EAGER_EVAL_ENABLED = buildConf("spark.sql.repl.eagerEval.enabled")
    .doc("Enables eager evaluation or not. When true, the top K rows of Dataset will be " +
      "displayed if and only if the REPL supports the eager evaluation. Currently, the " +
      "eager evaluation is supported in PySpark and SparkR. In PySpark, for the notebooks like " +
      "Jupyter, the HTML table (generated by _repr_html_) will be returned. For plain Python " +
      "REPL, the returned outputs are formatted like dataframe.show(). In SparkR, the returned " +
      "outputs are showed similar to R data.frame would.")
    .version("2.4.0")
    .booleanConf
    .createWithDefault(false)

  val REPL_EAGER_EVAL_MAX_NUM_ROWS = buildConf("spark.sql.repl.eagerEval.maxNumRows")
    .doc("The max number of rows that are returned by eager evaluation. This only takes " +
      s"effect when ${REPL_EAGER_EVAL_ENABLED.key} is set to true. The valid range of this " +
      "config is from 0 to (Int.MaxValue - 1), so the invalid config like negative and " +
      "greater than (Int.MaxValue - 1) will be normalized to 0 and (Int.MaxValue - 1).")
    .version("2.4.0")
    .intConf
    .createWithDefault(20)

  val REPL_EAGER_EVAL_TRUNCATE = buildConf("spark.sql.repl.eagerEval.truncate")
    .doc("The max number of characters for each cell that is returned by eager evaluation. " +
      s"This only takes effect when ${REPL_EAGER_EVAL_ENABLED.key} is set to true.")
    .version("2.4.0")
    .intConf
    .createWithDefault(20)

  val FAST_HASH_AGGREGATE_MAX_ROWS_CAPACITY_BIT =
    buildConf("spark.sql.codegen.aggregate.fastHashMap.capacityBit")
      .internal()
      .doc("Capacity for the max number of rows to be held in memory " +
        "by the fast hash aggregate product operator. The bit is not for actual value, " +
        "but the actual numBuckets is determined by loadFactor " +
        "(e.g: default bit value 16 , the actual numBuckets is ((1 << 16) / 0.5).")
      .version("2.4.0")
      .intConf
      .checkValue(bit => bit >= 10 && bit <= 30, "The bit value must be in [10, 30].")
      .createWithDefault(16)

  val AVRO_COMPRESSION_CODEC = buildConf("spark.sql.avro.compression.codec")
    .doc("Compression codec used in writing of AVRO files. Supported codecs: " +
      "uncompressed, deflate, snappy, bzip2, xz and zstandard. Default codec is snappy.")
    .version("2.4.0")
    .stringConf
    .checkValues(Set("uncompressed", "deflate", "snappy", "bzip2", "xz", "zstandard"))
    .createWithDefault("snappy")

  val AVRO_DEFLATE_LEVEL = buildConf("spark.sql.avro.deflate.level")
    .doc("Compression level for the deflate codec used in writing of AVRO files. " +
      "Valid value must be in the range of from 1 to 9 inclusive or -1. " +
      "The default value is -1 which corresponds to 6 level in the current implementation.")
    .version("2.4.0")
    .intConf
    .checkValues((1 to 9).toSet + Deflater.DEFAULT_COMPRESSION)
    .createWithDefault(Deflater.DEFAULT_COMPRESSION)

  val LEGACY_SIZE_OF_NULL = buildConf("spark.sql.legacy.sizeOfNull")
    .internal()
    .doc(s"If it is set to false, or ${ANSI_ENABLED.key} is true, then size of null returns " +
      "null. Otherwise, it returns -1, which was inherited from Hive.")
    .version("2.4.0")
    .booleanConf
    .createWithDefault(true)

  val LEGACY_PARSE_NULL_PARTITION_SPEC_AS_STRING_LITERAL =
    buildConf("spark.sql.legacy.parseNullPartitionSpecAsStringLiteral")
      .internal()
      .doc("If it is set to true, `PARTITION(col=null)` is parsed as a string literal of its " +
        "text representation, e.g., string 'null', when the partition column is string type. " +
        "Otherwise, it is always parsed as a null literal in the partition spec.")
      .version("3.0.2")
      .booleanConf
      .createWithDefault(false)

  val LEGACY_REPLACE_DATABRICKS_SPARK_AVRO_ENABLED =
    buildConf("spark.sql.legacy.replaceDatabricksSparkAvro.enabled")
      .internal()
      .doc("If it is set to true, the data source provider com.databricks.spark.avro is mapped " +
        "to the built-in but external Avro data source module for backward compatibility.")
      .version("2.4.0")
      .booleanConf
      .createWithDefault(true)

  val LEGACY_SETOPS_PRECEDENCE_ENABLED =
    buildConf("spark.sql.legacy.setopsPrecedence.enabled")
      .internal()
      .doc("When set to true and the order of evaluation is not specified by parentheses, the " +
        "set operations are performed from left to right as they appear in the query. When set " +
        "to false and order of evaluation is not specified by parentheses, INTERSECT operations " +
        "are performed before any UNION, EXCEPT and MINUS operations.")
      .version("2.4.0")
      .booleanConf
      .createWithDefault(false)

  val LEGACY_EXPONENT_LITERAL_AS_DECIMAL_ENABLED =
    buildConf("spark.sql.legacy.exponentLiteralAsDecimal.enabled")
      .internal()
      .doc("When set to true, a literal with an exponent (e.g. 1E-30) would be parsed " +
        "as Decimal rather than Double.")
      .version("3.0.0")
      .booleanConf
      .createWithDefault(false)

  val LEGACY_ALLOW_NEGATIVE_SCALE_OF_DECIMAL_ENABLED =
    buildConf("spark.sql.legacy.allowNegativeScaleOfDecimal")
      .internal()
      .doc("When set to true, negative scale of Decimal type is allowed. For example, " +
        "the type of number 1E10BD under legacy mode is DecimalType(2, -9), but is " +
        "Decimal(11, 0) in non legacy mode.")
      .version("3.0.0")
      .booleanConf
      .createWithDefault(false)

  val LEGACY_BUCKETED_TABLE_SCAN_OUTPUT_ORDERING =
    buildConf("spark.sql.legacy.bucketedTableScan.outputOrdering")
      .internal()
      .doc("When true, the bucketed table scan will list files during planning to figure out the " +
        "output ordering, which is expensive and may make the planning quite slow.")
      .version("3.0.0")
      .booleanConf
      .createWithDefault(false)

  val LEGACY_HAVING_WITHOUT_GROUP_BY_AS_WHERE =
    buildConf("spark.sql.legacy.parser.havingWithoutGroupByAsWhere")
      .internal()
      .doc("If it is set to true, the parser will treat HAVING without GROUP BY as a normal " +
        "WHERE, which does not follow SQL standard.")
      .version("2.4.1")
      .booleanConf
      .createWithDefault(false)

  val LEGACY_ALLOW_EMPTY_STRING_IN_JSON =
    buildConf("spark.sql.legacy.json.allowEmptyString.enabled")
      .internal()
      .doc("When set to true, the parser of JSON data source treats empty strings as null for " +
        "some data types such as `IntegerType`.")
      .version("3.0.0")
      .booleanConf
      .createWithDefault(false)

  val LEGACY_CREATE_EMPTY_COLLECTION_USING_STRING_TYPE =
    buildConf("spark.sql.legacy.createEmptyCollectionUsingStringType")
      .internal()
      .doc("When set to true, Spark returns an empty collection with `StringType` as element " +
        "type if the `array`/`map` function is called without any parameters. Otherwise, Spark " +
        "returns an empty collection with `NullType` as element type.")
      .version("3.0.0")
      .booleanConf
      .createWithDefault(false)

  val LEGACY_ALLOW_UNTYPED_SCALA_UDF =
    buildConf("spark.sql.legacy.allowUntypedScalaUDF")
      .internal()
      .doc("When set to true, user is allowed to use org.apache.spark.sql.functions." +
        "udf(f: AnyRef, dataType: DataType). Otherwise, an exception will be thrown at runtime.")
      .version("3.0.0")
      .booleanConf
      .createWithDefault(false)

  val LEGACY_STATISTICAL_AGGREGATE =
    buildConf("spark.sql.legacy.statisticalAggregate")
      .internal()
      .doc("When set to true, statistical aggregate function returns Double.NaN " +
        "if divide by zero occurred during expression evaluation, otherwise, it returns null. " +
        "Before version 3.1.0, it returns NaN in divideByZero case by default.")
      .version("3.1.0")
      .booleanConf
      .createWithDefault(false)

  val TRUNCATE_TABLE_IGNORE_PERMISSION_ACL =
    buildConf("spark.sql.truncateTable.ignorePermissionAcl.enabled")
      .internal()
      .doc("When set to true, TRUNCATE TABLE command will not try to set back original " +
        "permission and ACLs when re-creating the table/partition paths.")
      .version("2.4.6")
      .booleanConf
      .createWithDefault(false)

  val NAME_NON_STRUCT_GROUPING_KEY_AS_VALUE =
    buildConf("spark.sql.legacy.dataset.nameNonStructGroupingKeyAsValue")
      .internal()
      .doc("When set to true, the key attribute resulted from running `Dataset.groupByKey` " +
        "for non-struct key type, will be named as `value`, following the behavior of Spark " +
        "version 2.4 and earlier.")
      .version("3.0.0")
      .booleanConf
      .createWithDefault(false)

  val MAX_TO_STRING_FIELDS = buildConf("spark.sql.debug.maxToStringFields")
    .doc("Maximum number of fields of sequence-like entries can be converted to strings " +
      "in debug output. Any elements beyond the limit will be dropped and replaced by a" +
      """ "... N more fields" placeholder.""")
    .version("3.0.0")
    .intConf
    .createWithDefault(25)

  val MAX_PLAN_STRING_LENGTH = buildConf("spark.sql.maxPlanStringLength")
    .doc("Maximum number of characters to output for a plan string.  If the plan is " +
      "longer, further output will be truncated.  The default setting always generates a full " +
      "plan.  Set this to a lower value such as 8k if plan strings are taking up too much " +
      "memory or are causing OutOfMemory errors in the driver or UI processes.")
    .version("3.0.0")
    .bytesConf(ByteUnit.BYTE)
    .checkValue(i => i >= 0 && i <= ByteArrayMethods.MAX_ROUNDED_ARRAY_LENGTH, "Invalid " +
      "value for 'spark.sql.maxPlanStringLength'.  Length must be a valid string length " +
      "(nonnegative and shorter than the maximum size).")
    .createWithDefaultString(s"${ByteArrayMethods.MAX_ROUNDED_ARRAY_LENGTH}")

  val MAX_METADATA_STRING_LENGTH = buildConf("spark.sql.maxMetadataStringLength")
    .doc("Maximum number of characters to output for a metadata string. e.g. " +
      "file location in `DataSourceScanExec`, every value will be abbreviated if exceed length.")
    .version("3.1.0")
    .intConf
    .checkValue(_ > 3, "This value must be bigger than 3.")
    .createWithDefault(100)

  val SET_COMMAND_REJECTS_SPARK_CORE_CONFS =
    buildConf("spark.sql.legacy.setCommandRejectsSparkCoreConfs")
      .internal()
      .doc("If it is set to true, SET command will fail when the key is registered as " +
        "a SparkConf entry.")
      .version("3.0.0")
      .booleanConf
      .createWithDefault(true)

  val DATETIME_JAVA8API_ENABLED = buildConf("spark.sql.datetime.java8API.enabled")
    .doc("If the configuration property is set to true, java.time.Instant and " +
      "java.time.LocalDate classes of Java 8 API are used as external types for " +
      "Catalyst's TimestampType and DateType. If it is set to false, java.sql.Timestamp " +
      "and java.sql.Date are used for the same purpose.")
    .version("3.0.0")
    .booleanConf
    .createWithDefault(false)

  val UI_EXPLAIN_MODE = buildConf("spark.sql.ui.explainMode")
    .doc("Configures the query explain mode used in the Spark SQL UI. The value can be 'simple', " +
      "'extended', 'codegen', 'cost', or 'formatted'. The default value is 'formatted'.")
    .version("3.1.0")
    .stringConf
    .transform(_.toUpperCase(Locale.ROOT))
    .checkValue(mode => Set("SIMPLE", "EXTENDED", "CODEGEN", "COST", "FORMATTED").contains(mode),
      "Invalid value for 'spark.sql.ui.explainMode'. Valid values are 'simple', 'extended', " +
      "'codegen', 'cost' and 'formatted'.")
    .createWithDefault("formatted")

  val SOURCES_BINARY_FILE_MAX_LENGTH = buildConf("spark.sql.sources.binaryFile.maxLength")
    .doc("The max length of a file that can be read by the binary file data source. " +
      "Spark will fail fast and not attempt to read the file if its length exceeds this value. " +
      "The theoretical max is Int.MaxValue, though VMs might implement a smaller max.")
    .version("3.0.0")
    .internal()
    .intConf
    .createWithDefault(Int.MaxValue)

  val LEGACY_CAST_DATETIME_TO_STRING =
    buildConf("spark.sql.legacy.typeCoercion.datetimeToString.enabled")
      .internal()
      .doc("If it is set to true, date/timestamp will cast to string in binary comparisons " +
        s"with String when ${ANSI_ENABLED.key} is false.")
      .version("3.0.0")
      .booleanConf
      .createWithDefault(false)

  val DEFAULT_CATALOG = buildConf("spark.sql.defaultCatalog")
    .doc("Name of the default catalog. This will be the current catalog if users have not " +
      "explicitly set the current catalog yet.")
    .version("3.0.0")
    .stringConf
    .createWithDefault(SESSION_CATALOG_NAME)

  val V2_SESSION_CATALOG_IMPLEMENTATION =
    buildConf(s"spark.sql.catalog.$SESSION_CATALOG_NAME")
      .doc("A catalog implementation that will be used as the v2 interface to Spark's built-in " +
        s"v1 catalog: $SESSION_CATALOG_NAME. This catalog shares its identifier namespace with " +
        s"the $SESSION_CATALOG_NAME and must be consistent with it; for example, if a table can " +
        s"be loaded by the $SESSION_CATALOG_NAME, this catalog must also return the table " +
        s"metadata. To delegate operations to the $SESSION_CATALOG_NAME, implementations can " +
        "extend 'CatalogExtension'.")
      .version("3.0.0")
      .stringConf
      .createOptional

  object MapKeyDedupPolicy extends Enumeration {
    val EXCEPTION, LAST_WIN = Value
  }

  val MAP_KEY_DEDUP_POLICY = buildConf("spark.sql.mapKeyDedupPolicy")
    .doc("The policy to deduplicate map keys in builtin function: CreateMap, MapFromArrays, " +
      "MapFromEntries, StringToMap, MapConcat and TransformKeys. When EXCEPTION, the query " +
      "fails if duplicated map keys are detected. When LAST_WIN, the map key that is inserted " +
      "at last takes precedence.")
    .version("3.0.0")
    .stringConf
    .transform(_.toUpperCase(Locale.ROOT))
    .checkValues(MapKeyDedupPolicy.values.map(_.toString))
    .createWithDefault(MapKeyDedupPolicy.EXCEPTION.toString)

  val LEGACY_LOOSE_UPCAST = buildConf("spark.sql.legacy.doLooseUpcast")
    .internal()
    .doc("When true, the upcast will be loose and allows string to atomic types.")
    .version("3.0.0")
    .booleanConf
    .createWithDefault(false)

  object LegacyBehaviorPolicy extends Enumeration {
    val EXCEPTION, LEGACY, CORRECTED = Value
  }

  val LEGACY_CTE_PRECEDENCE_POLICY = buildConf("spark.sql.legacy.ctePrecedencePolicy")
    .internal()
    .doc("When LEGACY, outer CTE definitions takes precedence over inner definitions. If set to " +
      "CORRECTED, inner CTE definitions take precedence. The default value is EXCEPTION, " +
      "AnalysisException is thrown while name conflict is detected in nested CTE. This config " +
      "will be removed in future versions and CORRECTED will be the only behavior.")
    .version("3.0.0")
    .stringConf
    .transform(_.toUpperCase(Locale.ROOT))
    .checkValues(LegacyBehaviorPolicy.values.map(_.toString))
    .createWithDefault(LegacyBehaviorPolicy.EXCEPTION.toString)

  val LEGACY_TIME_PARSER_POLICY = buildConf("spark.sql.legacy.timeParserPolicy")
    .internal()
    .doc("When LEGACY, java.text.SimpleDateFormat is used for formatting and parsing " +
      "dates/timestamps in a locale-sensitive manner, which is the approach before Spark 3.0. " +
      "When set to CORRECTED, classes from java.time.* packages are used for the same purpose. " +
      "The default value is EXCEPTION, RuntimeException is thrown when we will get different " +
      "results.")
    .version("3.0.0")
    .stringConf
    .transform(_.toUpperCase(Locale.ROOT))
    .checkValues(LegacyBehaviorPolicy.values.map(_.toString))
    .createWithDefault(LegacyBehaviorPolicy.EXCEPTION.toString)

  val LEGACY_ARRAY_EXISTS_FOLLOWS_THREE_VALUED_LOGIC =
    buildConf("spark.sql.legacy.followThreeValuedLogicInArrayExists")
      .internal()
      .doc("When true, the ArrayExists will follow the three-valued boolean logic.")
      .version("3.0.0")
      .booleanConf
      .createWithDefault(true)

  val ADDITIONAL_REMOTE_REPOSITORIES =
    buildConf("spark.sql.maven.additionalRemoteRepositories")
      .doc("A comma-delimited string config of the optional additional remote Maven mirror " +
        "repositories. This is only used for downloading Hive jars in IsolatedClientLoader " +
        "if the default Maven Central repo is unreachable.")
      .version("3.0.0")
      .stringConf
      .createWithDefault(
        sys.env.getOrElse("DEFAULT_ARTIFACT_REPOSITORY",
          "https://maven-central.storage-download.googleapis.com/maven2/"))

  val LEGACY_FROM_DAYTIME_STRING =
    buildConf("spark.sql.legacy.fromDayTimeString.enabled")
      .internal()
      .doc("When true, the `from` bound is not taken into account in conversion of " +
        "a day-time string to an interval, and the `to` bound is used to skip " +
        "all interval units out of the specified range. If it is set to `false`, " +
        "`ParseException` is thrown if the input does not match to the pattern " +
        "defined by `from` and `to`.")
      .version("3.0.0")
      .booleanConf
      .createWithDefault(false)

  val LEGACY_PROPERTY_NON_RESERVED =
    buildConf("spark.sql.legacy.notReserveProperties")
      .internal()
      .doc("When true, all database and table properties are not reserved and available for " +
        "create/alter syntaxes. But please be aware that the reserved properties will be " +
        "silently removed.")
      .version("3.0.0")
      .booleanConf
      .createWithDefault(false)

  val LEGACY_ADD_SINGLE_FILE_IN_ADD_FILE =
    buildConf("spark.sql.legacy.addSingleFileInAddFile")
      .internal()
      .doc("When true, only a single file can be added using ADD FILE. If false, then users " +
        "can add directory by passing directory path to ADD FILE.")
      .version("3.0.0")
      .booleanConf
      .createWithDefault(false)

  val LEGACY_MSSQLSERVER_NUMERIC_MAPPING_ENABLED =
    buildConf("spark.sql.legacy.mssqlserver.numericMapping.enabled")
      .internal()
      .doc("When true, use legacy MySqlServer SMALLINT and REAL type mapping.")
      .version("2.4.5")
      .booleanConf
      .createWithDefault(false)

  val CSV_FILTER_PUSHDOWN_ENABLED = buildConf("spark.sql.csv.filterPushdown.enabled")
    .doc("When true, enable filter pushdown to CSV datasource.")
    .version("3.0.0")
    .booleanConf
    .createWithDefault(true)

  val JSON_FILTER_PUSHDOWN_ENABLED = buildConf("spark.sql.json.filterPushdown.enabled")
    .doc("When true, enable filter pushdown to JSON datasource.")
    .version("3.1.0")
    .booleanConf
    .createWithDefault(true)

  val AVRO_FILTER_PUSHDOWN_ENABLED = buildConf("spark.sql.avro.filterPushdown.enabled")
    .doc("When true, enable filter pushdown to Avro datasource.")
    .version("3.1.0")
    .booleanConf
    .createWithDefault(true)

  val ADD_PARTITION_BATCH_SIZE =
    buildConf("spark.sql.addPartitionInBatch.size")
      .internal()
      .doc("The number of partitions to be handled in one turn when use " +
        "`AlterTableAddPartitionCommand` to add partitions into table. The smaller " +
        "batch size is, the less memory is required for the real handler, e.g. Hive Metastore.")
      .version("3.0.0")
      .intConf
      .checkValue(_ > 0, "The value of spark.sql.addPartitionInBatch.size must be positive")
      .createWithDefault(100)

  val LEGACY_ALLOW_HASH_ON_MAPTYPE = buildConf("spark.sql.legacy.allowHashOnMapType")
    .internal()
    .doc("When set to true, hash expressions can be applied on elements of MapType. Otherwise, " +
      "an analysis exception will be thrown.")
    .version("3.0.0")
    .booleanConf
    .createWithDefault(false)

   val LEGACY_INTEGER_GROUPING_ID =
    buildConf("spark.sql.legacy.integerGroupingId")
      .internal()
      .doc("When true, grouping_id() returns int values instead of long values.")
      .version("3.1.0")
      .booleanConf
      .createWithDefault(false)

  val PARQUET_INT96_REBASE_MODE_IN_WRITE =
    buildConf("spark.sql.parquet.int96RebaseModeInWrite")
      .internal()
      .doc("When LEGACY, Spark will rebase INT96 timestamps from Proleptic Gregorian calendar to " +
        "the legacy hybrid (Julian + Gregorian) calendar when writing Parquet files. " +
        "When CORRECTED, Spark will not do rebase and write the timestamps as it is. " +
        "When EXCEPTION, which is the default, Spark will fail the writing if it sees ancient " +
        "timestamps that are ambiguous between the two calendars.")
      .version("3.1.0")
      .withAlternative("spark.sql.legacy.parquet.int96RebaseModeInWrite")
      .stringConf
      .transform(_.toUpperCase(Locale.ROOT))
      .checkValues(LegacyBehaviorPolicy.values.map(_.toString))
      .createWithDefault(LegacyBehaviorPolicy.EXCEPTION.toString)

  val PARQUET_REBASE_MODE_IN_WRITE =
    buildConf("spark.sql.parquet.datetimeRebaseModeInWrite")
      .internal()
      .doc("When LEGACY, Spark will rebase dates/timestamps from Proleptic Gregorian calendar " +
        "to the legacy hybrid (Julian + Gregorian) calendar when writing Parquet files. " +
        "When CORRECTED, Spark will not do rebase and write the dates/timestamps as it is. " +
        "When EXCEPTION, which is the default, Spark will fail the writing if it sees " +
        "ancient dates/timestamps that are ambiguous between the two calendars. " +
        "This config influences on writes of the following parquet logical types: DATE, " +
        "TIMESTAMP_MILLIS, TIMESTAMP_MICROS. The INT96 type has the separate config: " +
        s"${PARQUET_INT96_REBASE_MODE_IN_WRITE.key}.")
      .version("3.0.0")
      .withAlternative("spark.sql.legacy.parquet.datetimeRebaseModeInWrite")
      .stringConf
      .transform(_.toUpperCase(Locale.ROOT))
      .checkValues(LegacyBehaviorPolicy.values.map(_.toString))
      .createWithDefault(LegacyBehaviorPolicy.EXCEPTION.toString)

  val PARQUET_INT96_REBASE_MODE_IN_READ =
    buildConf("spark.sql.parquet.int96RebaseModeInRead")
      .internal()
      .doc("When LEGACY, Spark will rebase INT96 timestamps from the legacy hybrid (Julian + " +
        "Gregorian) calendar to Proleptic Gregorian calendar when reading Parquet files. " +
        "When CORRECTED, Spark will not do rebase and read the timestamps as it is. " +
        "When EXCEPTION, which is the default, Spark will fail the reading if it sees ancient " +
        "timestamps that are ambiguous between the two calendars. This config is only effective " +
        "if the writer info (like Spark, Hive) of the Parquet files is unknown.")
      .version("3.1.0")
      .withAlternative("spark.sql.legacy.parquet.int96RebaseModeInRead")
      .stringConf
      .transform(_.toUpperCase(Locale.ROOT))
      .checkValues(LegacyBehaviorPolicy.values.map(_.toString))
      .createWithDefault(LegacyBehaviorPolicy.EXCEPTION.toString)

  val PARQUET_REBASE_MODE_IN_READ =
    buildConf("spark.sql.parquet.datetimeRebaseModeInRead")
      .internal()
      .doc("When LEGACY, Spark will rebase dates/timestamps from the legacy hybrid (Julian + " +
        "Gregorian) calendar to Proleptic Gregorian calendar when reading Parquet files. " +
        "When CORRECTED, Spark will not do rebase and read the dates/timestamps as it is. " +
        "When EXCEPTION, which is the default, Spark will fail the reading if it sees " +
        "ancient dates/timestamps that are ambiguous between the two calendars. This config is " +
        "only effective if the writer info (like Spark, Hive) of the Parquet files is unknown. " +
        "This config influences on reads of the following parquet logical types: DATE, " +
        "TIMESTAMP_MILLIS, TIMESTAMP_MICROS. The INT96 type has the separate config: " +
        s"${PARQUET_INT96_REBASE_MODE_IN_READ.key}.")
      .version("3.0.0")
      .withAlternative("spark.sql.legacy.parquet.datetimeRebaseModeInRead")
      .stringConf
      .transform(_.toUpperCase(Locale.ROOT))
      .checkValues(LegacyBehaviorPolicy.values.map(_.toString))
      .createWithDefault(LegacyBehaviorPolicy.EXCEPTION.toString)

  val AVRO_REBASE_MODE_IN_WRITE =
    buildConf("spark.sql.avro.datetimeRebaseModeInWrite")
      .internal()
      .doc("When LEGACY, Spark will rebase dates/timestamps from Proleptic Gregorian calendar " +
        "to the legacy hybrid (Julian + Gregorian) calendar when writing Avro files. " +
        "When CORRECTED, Spark will not do rebase and write the dates/timestamps as it is. " +
        "When EXCEPTION, which is the default, Spark will fail the writing if it sees " +
        "ancient dates/timestamps that are ambiguous between the two calendars.")
      .version("3.0.0")
      .withAlternative("spark.sql.legacy.avro.datetimeRebaseModeInWrite")
      .stringConf
      .transform(_.toUpperCase(Locale.ROOT))
      .checkValues(LegacyBehaviorPolicy.values.map(_.toString))
      .createWithDefault(LegacyBehaviorPolicy.EXCEPTION.toString)

  val AVRO_REBASE_MODE_IN_READ =
    buildConf("spark.sql.avro.datetimeRebaseModeInRead")
      .internal()
      .doc("When LEGACY, Spark will rebase dates/timestamps from the legacy hybrid (Julian + " +
        "Gregorian) calendar to Proleptic Gregorian calendar when reading Avro files. " +
        "When CORRECTED, Spark will not do rebase and read the dates/timestamps as it is. " +
        "When EXCEPTION, which is the default, Spark will fail the reading if it sees " +
        "ancient dates/timestamps that are ambiguous between the two calendars. This config is " +
        "only effective if the writer info (like Spark, Hive) of the Avro files is unknown.")
      .version("3.0.0")
      .withAlternative("spark.sql.legacy.avro.datetimeRebaseModeInRead")
      .stringConf
      .transform(_.toUpperCase(Locale.ROOT))
      .checkValues(LegacyBehaviorPolicy.values.map(_.toString))
      .createWithDefault(LegacyBehaviorPolicy.EXCEPTION.toString)

  val SCRIPT_TRANSFORMATION_EXIT_TIMEOUT =
    buildConf("spark.sql.scriptTransformation.exitTimeoutInSeconds")
      .internal()
      .doc("Timeout for executor to wait for the termination of transformation script when EOF.")
      .version("3.0.0")
      .timeConf(TimeUnit.SECONDS)
      .checkValue(_ > 0, "The timeout value must be positive")
      .createWithDefault(10L)

  val COALESCE_BUCKETS_IN_JOIN_ENABLED =
    buildConf("spark.sql.bucketing.coalesceBucketsInJoin.enabled")
      .doc("When true, if two bucketed tables with the different number of buckets are joined, " +
        "the side with a bigger number of buckets will be coalesced to have the same number " +
        "of buckets as the other side. Bigger number of buckets is divisible by the smaller " +
        "number of buckets. Bucket coalescing is applied to sort-merge joins and " +
        "shuffled hash join. Note: Coalescing bucketed table can avoid unnecessary shuffling " +
        "in join, but it also reduces parallelism and could possibly cause OOM for " +
        "shuffled hash join.")
      .version("3.1.0")
      .booleanConf
      .createWithDefault(false)

  val COALESCE_BUCKETS_IN_JOIN_MAX_BUCKET_RATIO =
    buildConf("spark.sql.bucketing.coalesceBucketsInJoin.maxBucketRatio")
      .doc("The ratio of the number of two buckets being coalesced should be less than or " +
        "equal to this value for bucket coalescing to be applied. This configuration only " +
        s"has an effect when '${COALESCE_BUCKETS_IN_JOIN_ENABLED.key}' is set to true.")
      .version("3.1.0")
      .intConf
      .checkValue(_ > 0, "The difference must be positive.")
      .createWithDefault(4)

  val BROADCAST_HASH_JOIN_OUTPUT_PARTITIONING_EXPAND_LIMIT =
    buildConf("spark.sql.execution.broadcastHashJoin.outputPartitioningExpandLimit")
      .internal()
      .doc("The maximum number of partitionings that a HashPartitioning can be expanded to. " +
        "This configuration is applicable only for BroadcastHashJoin inner joins and can be " +
        "set to '0' to disable this feature.")
      .version("3.1.0")
      .intConf
      .checkValue(_ >= 0, "The value must be non-negative.")
      .createWithDefault(8)

  val OPTIMIZE_NULL_AWARE_ANTI_JOIN =
    buildConf("spark.sql.optimizeNullAwareAntiJoin")
      .internal()
      .doc("When true, NULL-aware anti join execution will be planed into " +
        "BroadcastHashJoinExec with flag isNullAwareAntiJoin enabled, " +
        "optimized from O(M*N) calculation into O(M) calculation " +
        "using Hash lookup instead of Looping lookup." +
        "Only support for singleColumn NAAJ for now.")
      .version("3.1.0")
      .booleanConf
      .createWithDefault(true)

  val LEGACY_COMPLEX_TYPES_TO_STRING =
    buildConf("spark.sql.legacy.castComplexTypesToString.enabled")
      .internal()
      .doc("When true, maps and structs are wrapped by [] in casting to strings, and " +
        "NULL elements of structs/maps/arrays will be omitted while converting to strings. " +
        "Otherwise, if this is false, which is the default, maps and structs are wrapped by {}, " +
        "and NULL elements will be converted to \"null\".")
      .version("3.1.0")
      .booleanConf
      .createWithDefault(false)

  val LEGACY_PATH_OPTION_BEHAVIOR =
    buildConf("spark.sql.legacy.pathOptionBehavior.enabled")
      .internal()
      .doc("When true, \"path\" option is overwritten if one path parameter is passed to " +
        "DataFrameReader.load(), DataFrameWriter.save(), DataStreamReader.load(), or " +
        "DataStreamWriter.start(). Also, \"path\" option is added to the overall paths if " +
        "multiple path parameters are passed to DataFrameReader.load()")
      .version("3.1.0")
      .booleanConf
      .createWithDefault(false)

  val LEGACY_EXTRA_OPTIONS_BEHAVIOR =
    buildConf("spark.sql.legacy.extraOptionsBehavior.enabled")
      .internal()
      .doc("When true, the extra options will be ignored for DataFrameReader.table(). If set it " +
        "to false, which is the default, Spark will check if the extra options have the same " +
        "key, but the value is different with the table serde properties. If the check passes, " +
        "the extra options will be merged with the serde properties as the scan options. " +
        "Otherwise, an exception will be thrown.")
      .version("3.1.0")
      .booleanConf
      .createWithDefault(false)

  val DISABLED_JDBC_CONN_PROVIDER_LIST =
    buildConf("spark.sql.sources.disabledJdbcConnProviderList")
    .internal()
    .doc("Configures a list of JDBC connection providers, which are disabled. " +
      "The list contains the name of the JDBC connection providers separated by comma.")
    .version("3.1.0")
    .stringConf
    .createWithDefault("")

  val LEGACY_CREATE_HIVE_TABLE_BY_DEFAULT =
    buildConf("spark.sql.legacy.createHiveTableByDefault")
      .internal()
      .doc("When set to true, CREATE TABLE syntax without USING or STORED AS will use Hive " +
        s"instead of the value of ${DEFAULT_DATA_SOURCE_NAME.key} as the table provider.")
      .version("3.1.0")
      .booleanConf
      .createWithDefault(true)

  val LEGACY_CHAR_VARCHAR_AS_STRING =
    buildConf("spark.sql.legacy.charVarcharAsString")
      .internal()
      .doc("When true, Spark will not fail if user uses char and varchar type directly in those" +
        " APIs that accept or parse data types as parameters, e.g." +
        " `SparkSession.read.schema(...)`, `SparkSession.udf.register(...)` but treat them as" +
        " string type as Spark 3.0 and earlier.")
      .version("3.1.0")
      .booleanConf
      .createWithDefault(false)

  val CLI_PRINT_HEADER =
    buildConf("spark.sql.cli.print.header")
     .doc("When set to true, spark-sql CLI prints the names of the columns in query output.")
     .version("3.2.0")
    .booleanConf
    .createWithDefault(false)

  val LEGACY_KEEP_COMMAND_OUTPUT_SCHEMA =
    buildConf("spark.sql.legacy.keepCommandOutputSchema")
      .internal()
      .doc("When true, Spark will keep the output schema of commands such as SHOW DATABASES " +
        "unchanged, for v1 catalog and/or table.")
      .version("3.0.2")
      .booleanConf
      .createWithDefault(false)

  /**
   * Holds information about keys that have been deprecated.
   *
   * @param key The deprecated key.
   * @param version Version of Spark where key was deprecated.
   * @param comment Additional info regarding to the removed config. For example,
   *                reasons of config deprecation, what users should use instead of it.
   */
  case class DeprecatedConfig(key: String, version: String, comment: String)

  /**
   * Maps deprecated SQL config keys to information about the deprecation.
   *
   * The extra information is logged as a warning when the SQL config is present
   * in the user's configuration.
   */
  val deprecatedSQLConfigs: Map[String, DeprecatedConfig] = {
    val configs = Seq(
      DeprecatedConfig(
        PANDAS_GROUPED_MAP_ASSIGN_COLUMNS_BY_NAME.key, "2.4",
        "The config allows to switch to the behaviour before Spark 2.4 " +
          "and will be removed in the future releases."),
      DeprecatedConfig(HIVE_VERIFY_PARTITION_PATH.key, "3.0",
        s"This config is replaced by '${SPARK_IGNORE_MISSING_FILES.key}'."),
      DeprecatedConfig(ARROW_EXECUTION_ENABLED.key, "3.0",
        s"Use '${ARROW_PYSPARK_EXECUTION_ENABLED.key}' instead of it."),
      DeprecatedConfig(ARROW_FALLBACK_ENABLED.key, "3.0",
        s"Use '${ARROW_PYSPARK_FALLBACK_ENABLED.key}' instead of it."),
      DeprecatedConfig(SHUFFLE_TARGET_POSTSHUFFLE_INPUT_SIZE.key, "3.0",
        s"Use '${ADVISORY_PARTITION_SIZE_IN_BYTES.key}' instead of it."),
      DeprecatedConfig(OPTIMIZER_METADATA_ONLY.key, "3.0",
        "Avoid to depend on this optimization to prevent a potential correctness issue. " +
          "If you must use, use 'SparkSessionExtensions' instead to inject it as a custom rule."),
      DeprecatedConfig(CONVERT_CTAS.key, "3.1",
        s"Set '${LEGACY_CREATE_HIVE_TABLE_BY_DEFAULT.key}' to false instead."),
      DeprecatedConfig("spark.sql.sources.schemaStringLengthThreshold", "3.2",
        s"Use '${HIVE_TABLE_PROPERTY_LENGTH_THRESHOLD.key}' instead."),
      DeprecatedConfig(PARQUET_INT96_REBASE_MODE_IN_WRITE.alternatives.head, "3.2",
        s"Use '${PARQUET_INT96_REBASE_MODE_IN_WRITE.key}' instead."),
      DeprecatedConfig(PARQUET_INT96_REBASE_MODE_IN_READ.alternatives.head, "3.2",
        s"Use '${PARQUET_INT96_REBASE_MODE_IN_READ.key}' instead."),
      DeprecatedConfig(PARQUET_REBASE_MODE_IN_WRITE.alternatives.head, "3.2",
        s"Use '${PARQUET_REBASE_MODE_IN_WRITE.key}' instead."),
      DeprecatedConfig(PARQUET_REBASE_MODE_IN_READ.alternatives.head, "3.2",
        s"Use '${PARQUET_REBASE_MODE_IN_READ.key}' instead."),
      DeprecatedConfig(AVRO_REBASE_MODE_IN_WRITE.alternatives.head, "3.2",
        s"Use '${AVRO_REBASE_MODE_IN_WRITE.key}' instead."),
      DeprecatedConfig(AVRO_REBASE_MODE_IN_READ.alternatives.head, "3.2",
        s"Use '${AVRO_REBASE_MODE_IN_READ.key}' instead."),
      DeprecatedConfig(LEGACY_REPLACE_DATABRICKS_SPARK_AVRO_ENABLED.key, "3.2",
        """Use `.format("avro")` in `DataFrameWriter` or `DataFrameReader` instead.""")
    )

    Map(configs.map { cfg => cfg.key -> cfg } : _*)
  }

  /**
   * Holds information about keys that have been removed.
   *
   * @param key The removed config key.
   * @param version Version of Spark where key was removed.
   * @param defaultValue The default config value. It can be used to notice
   *                     users that they set non-default value to an already removed config.
   * @param comment Additional info regarding to the removed config.
   */
  case class RemovedConfig(key: String, version: String, defaultValue: String, comment: String)

  /**
   * The map contains info about removed SQL configs. Keys are SQL config names,
   * map values contain extra information like the version in which the config was removed,
   * config's default value and a comment.
   *
   * Please, add a removed SQL configuration property here only when it affects behaviours.
   * For example, `spark.sql.variable.substitute.depth` was not added as it virtually
   * became no-op later. By this, it makes migrations to new Spark versions painless.
   */
  val removedSQLConfigs: Map[String, RemovedConfig] = {
    val configs = Seq(
      RemovedConfig("spark.sql.fromJsonForceNullableSchema", "3.0.0", "true",
        "It was removed to prevent errors like SPARK-23173 for non-default value."),
      RemovedConfig(
        "spark.sql.legacy.allowCreatingManagedTableUsingNonemptyLocation", "3.0.0", "false",
        "It was removed to prevent loosing of users data for non-default value."),
      RemovedConfig("spark.sql.legacy.compareDateTimestampInTimestamp", "3.0.0", "true",
        "It was removed to prevent errors like SPARK-23549 for non-default value."),
      RemovedConfig("spark.sql.parquet.int64AsTimestampMillis", "3.0.0", "false",
        "The config was deprecated since Spark 2.3." +
        s"Use '${PARQUET_OUTPUT_TIMESTAMP_TYPE.key}' instead of it."),
      RemovedConfig("spark.sql.execution.pandas.respectSessionTimeZone", "3.0.0", "true",
        "The non-default behavior is considered as a bug, see SPARK-22395. " +
        "The config was deprecated since Spark 2.3."),
      RemovedConfig("spark.sql.optimizer.planChangeLog.level", "3.1.0", "trace",
        s"Please use `${PLAN_CHANGE_LOG_LEVEL.key}` instead."),
      RemovedConfig("spark.sql.optimizer.planChangeLog.rules", "3.1.0", "",
        s"Please use `${PLAN_CHANGE_LOG_RULES.key}` instead."),
      RemovedConfig("spark.sql.optimizer.planChangeLog.batches", "3.1.0", "",
        s"Please use `${PLAN_CHANGE_LOG_BATCHES.key}` instead.")
    )

    Map(configs.map { cfg => cfg.key -> cfg } : _*)
  }
}

/**
 * A class that enables the setting and getting of mutable config parameters/hints.
 *
 * In the presence of a SQLContext, these can be set and queried by passing SET commands
 * into Spark SQL's query functions (i.e. sql()). Otherwise, users of this class can
 * modify the hints by programmatically calling the setters and getters of this class.
 *
 * SQLConf is thread-safe (internally synchronized, so safe to be used in multiple threads).
 */
class SQLConf extends Serializable with Logging {
  import SQLConf._

  /** Only low degree of contention is expected for conf, thus NOT using ConcurrentHashMap. */
  @transient protected[spark] val settings = java.util.Collections.synchronizedMap(
    new java.util.HashMap[String, String]())

  @transient protected val reader = new ConfigReader(settings)

  /** ************************ Spark SQL Params/Hints ******************* */

  def analyzerMaxIterations: Int = getConf(ANALYZER_MAX_ITERATIONS)

  def optimizerExcludedRules: Option[String] = getConf(OPTIMIZER_EXCLUDED_RULES)

  def optimizerMaxIterations: Int = getConf(OPTIMIZER_MAX_ITERATIONS)

  def optimizerInSetConversionThreshold: Int = getConf(OPTIMIZER_INSET_CONVERSION_THRESHOLD)

  def optimizerInSetSwitchThreshold: Int = getConf(OPTIMIZER_INSET_SWITCH_THRESHOLD)

  def planChangeLogLevel: String = getConf(PLAN_CHANGE_LOG_LEVEL)

  def planChangeRules: Option[String] = getConf(PLAN_CHANGE_LOG_RULES)

  def planChangeBatches: Option[String] = getConf(PLAN_CHANGE_LOG_BATCHES)

  def dynamicPartitionPruningEnabled: Boolean = getConf(DYNAMIC_PARTITION_PRUNING_ENABLED)

  def dynamicPartitionPruningUseStats: Boolean = getConf(DYNAMIC_PARTITION_PRUNING_USE_STATS)

  def dynamicPartitionPruningFallbackFilterRatio: Double =
    getConf(DYNAMIC_PARTITION_PRUNING_FALLBACK_FILTER_RATIO)

  def dynamicPartitionPruningReuseBroadcastOnly: Boolean =
    getConf(DYNAMIC_PARTITION_PRUNING_REUSE_BROADCAST_ONLY)

  def stateStoreProviderClass: String = getConf(STATE_STORE_PROVIDER_CLASS)

  def isStateSchemaCheckEnabled: Boolean = getConf(STATE_SCHEMA_CHECK_ENABLED)

  def stateStoreMinDeltasForSnapshot: Int = getConf(STATE_STORE_MIN_DELTAS_FOR_SNAPSHOT)

  def stateStoreFormatValidationEnabled: Boolean = getConf(STATE_STORE_FORMAT_VALIDATION_ENABLED)

  def checkpointLocation: Option[String] = getConf(CHECKPOINT_LOCATION)

  def isUnsupportedOperationCheckEnabled: Boolean = getConf(UNSUPPORTED_OPERATION_CHECK_ENABLED)

  def useDeprecatedKafkaOffsetFetching: Boolean = getConf(USE_DEPRECATED_KAFKA_OFFSET_FETCHING)

  def statefulOperatorCorrectnessCheckEnabled: Boolean =
    getConf(STATEFUL_OPERATOR_CHECK_CORRECTNESS_ENABLED)

  def streamingFileCommitProtocolClass: String = getConf(STREAMING_FILE_COMMIT_PROTOCOL_CLASS)

  def fileSinkLogDeletion: Boolean = getConf(FILE_SINK_LOG_DELETION)

  def fileSinkLogCompactInterval: Int = getConf(FILE_SINK_LOG_COMPACT_INTERVAL)

  def fileSinkLogCleanupDelay: Long = getConf(FILE_SINK_LOG_CLEANUP_DELAY)

  def fileSourceLogDeletion: Boolean = getConf(FILE_SOURCE_LOG_DELETION)

  def fileSourceLogCompactInterval: Int = getConf(FILE_SOURCE_LOG_COMPACT_INTERVAL)

  def fileSourceLogCleanupDelay: Long = getConf(FILE_SOURCE_LOG_CLEANUP_DELAY)

  def streamingSchemaInference: Boolean = getConf(STREAMING_SCHEMA_INFERENCE)

  def streamingPollingDelay: Long = getConf(STREAMING_POLLING_DELAY)

  def streamingNoDataProgressEventInterval: Long =
    getConf(STREAMING_NO_DATA_PROGRESS_EVENT_INTERVAL)

  def streamingNoDataMicroBatchesEnabled: Boolean =
    getConf(STREAMING_NO_DATA_MICRO_BATCHES_ENABLED)

  def streamingMetricsEnabled: Boolean = getConf(STREAMING_METRICS_ENABLED)

  def streamingProgressRetention: Int = getConf(STREAMING_PROGRESS_RETENTION)

  def filesMaxPartitionBytes: Long = getConf(FILES_MAX_PARTITION_BYTES)

  def filesOpenCostInBytes: Long = getConf(FILES_OPEN_COST_IN_BYTES)

  def filesMinPartitionNum: Option[Int] = getConf(FILES_MIN_PARTITION_NUM)

  def ignoreCorruptFiles: Boolean = getConf(IGNORE_CORRUPT_FILES)

  def ignoreMissingFiles: Boolean = getConf(IGNORE_MISSING_FILES)

  def maxRecordsPerFile: Long = getConf(MAX_RECORDS_PER_FILE)

  def useCompression: Boolean = getConf(COMPRESS_CACHED)

  def orcCompressionCodec: String = getConf(ORC_COMPRESSION)

  def orcVectorizedReaderEnabled: Boolean = getConf(ORC_VECTORIZED_READER_ENABLED)

  def orcVectorizedReaderBatchSize: Int = getConf(ORC_VECTORIZED_READER_BATCH_SIZE)

  def parquetCompressionCodec: String = getConf(PARQUET_COMPRESSION)

  def parquetVectorizedReaderEnabled: Boolean = getConf(PARQUET_VECTORIZED_READER_ENABLED)

  def parquetVectorizedReaderBatchSize: Int = getConf(PARQUET_VECTORIZED_READER_BATCH_SIZE)

  def columnBatchSize: Int = getConf(COLUMN_BATCH_SIZE)

  def cacheVectorizedReaderEnabled: Boolean = getConf(CACHE_VECTORIZED_READER_ENABLED)

  def defaultNumShufflePartitions: Int = getConf(SHUFFLE_PARTITIONS)

  def numShufflePartitions: Int = {
    if (adaptiveExecutionEnabled && coalesceShufflePartitionsEnabled) {
      getConf(COALESCE_PARTITIONS_INITIAL_PARTITION_NUM).getOrElse(defaultNumShufflePartitions)
    } else {
      defaultNumShufflePartitions
    }
  }

  def adaptiveExecutionEnabled: Boolean = getConf(ADAPTIVE_EXECUTION_ENABLED)

  def adaptiveExecutionLogLevel: String = getConf(ADAPTIVE_EXECUTION_LOG_LEVEL)

  def fetchShuffleBlocksInBatch: Boolean = getConf(FETCH_SHUFFLE_BLOCKS_IN_BATCH)

  def nonEmptyPartitionRatioForBroadcastJoin: Double =
    getConf(NON_EMPTY_PARTITION_RATIO_FOR_BROADCAST_JOIN)

  def coalesceShufflePartitionsEnabled: Boolean = getConf(COALESCE_PARTITIONS_ENABLED)

  def minBatchesToRetain: Int = getConf(MIN_BATCHES_TO_RETAIN)

  def maxBatchesToRetainInMemory: Int = getConf(MAX_BATCHES_TO_RETAIN_IN_MEMORY)

  def streamingMaintenanceInterval: Long = getConf(STREAMING_MAINTENANCE_INTERVAL)

  def stateStoreCompressionCodec: String = getConf(STATE_STORE_COMPRESSION_CODEC)

  def parquetFilterPushDown: Boolean = getConf(PARQUET_FILTER_PUSHDOWN_ENABLED)

  def parquetFilterPushDownDate: Boolean = getConf(PARQUET_FILTER_PUSHDOWN_DATE_ENABLED)

  def parquetFilterPushDownTimestamp: Boolean = getConf(PARQUET_FILTER_PUSHDOWN_TIMESTAMP_ENABLED)

  def parquetFilterPushDownDecimal: Boolean = getConf(PARQUET_FILTER_PUSHDOWN_DECIMAL_ENABLED)

  def parquetFilterPushDownStringStartWith: Boolean =
    getConf(PARQUET_FILTER_PUSHDOWN_STRING_STARTSWITH_ENABLED)

  def parquetFilterPushDownInFilterThreshold: Int =
    getConf(PARQUET_FILTER_PUSHDOWN_INFILTERTHRESHOLD)

  def orcFilterPushDown: Boolean = getConf(ORC_FILTER_PUSHDOWN_ENABLED)

  def isOrcSchemaMergingEnabled: Boolean = getConf(ORC_SCHEMA_MERGING_ENABLED)

  def verifyPartitionPath: Boolean = getConf(HIVE_VERIFY_PARTITION_PATH)

  def metastorePartitionPruning: Boolean = getConf(HIVE_METASTORE_PARTITION_PRUNING)

  def metastorePartitionPruningInSetThreshold: Int =
    getConf(HIVE_METASTORE_PARTITION_PRUNING_INSET_THRESHOLD)

  def manageFilesourcePartitions: Boolean = getConf(HIVE_MANAGE_FILESOURCE_PARTITIONS)

  def filesourcePartitionFileCacheSize: Long = getConf(HIVE_FILESOURCE_PARTITION_FILE_CACHE_SIZE)

  def caseSensitiveInferenceMode: HiveCaseSensitiveInferenceMode.Value =
    HiveCaseSensitiveInferenceMode.withName(getConf(HIVE_CASE_SENSITIVE_INFERENCE))

  def gatherFastStats: Boolean = getConf(GATHER_FASTSTAT)

  def optimizerMetadataOnly: Boolean = getConf(OPTIMIZER_METADATA_ONLY)

  def wholeStageEnabled: Boolean = getConf(WHOLESTAGE_CODEGEN_ENABLED)

  def wholeStageUseIdInClassName: Boolean = getConf(WHOLESTAGE_CODEGEN_USE_ID_IN_CLASS_NAME)

  def wholeStageMaxNumFields: Int = getConf(WHOLESTAGE_MAX_NUM_FIELDS)

  def codegenFallback: Boolean = getConf(CODEGEN_FALLBACK)

  def codegenComments: Boolean = getConf(StaticSQLConf.CODEGEN_COMMENTS)

  def loggingMaxLinesForCodegen: Int = getConf(CODEGEN_LOGGING_MAX_LINES)

  def hugeMethodLimit: Int = getConf(WHOLESTAGE_HUGE_METHOD_LIMIT)

  def methodSplitThreshold: Int = getConf(CODEGEN_METHOD_SPLIT_THRESHOLD)

  def wholeStageSplitConsumeFuncByOperator: Boolean =
    getConf(WHOLESTAGE_SPLIT_CONSUME_FUNC_BY_OPERATOR)

  def tableRelationCacheSize: Int =
    getConf(StaticSQLConf.FILESOURCE_TABLE_RELATION_CACHE_SIZE)

  def codegenCacheMaxEntries: Int = getConf(StaticSQLConf.CODEGEN_CACHE_MAX_ENTRIES)

  def exchangeReuseEnabled: Boolean = getConf(EXCHANGE_REUSE_ENABLED)

  def subqueryReuseEnabled: Boolean = getConf(SUBQUERY_REUSE_ENABLED)

  def caseSensitiveAnalysis: Boolean = getConf(SQLConf.CASE_SENSITIVE)

  def constraintPropagationEnabled: Boolean = getConf(CONSTRAINT_PROPAGATION_ENABLED)

  def escapedStringLiterals: Boolean = getConf(ESCAPED_STRING_LITERALS)

  def fileCompressionFactor: Double = getConf(FILE_COMPRESSION_FACTOR)

  def stringRedactionPattern: Option[Regex] = getConf(SQL_STRING_REDACTION_PATTERN)

  def sortBeforeRepartition: Boolean = getConf(SORT_BEFORE_REPARTITION)

  def topKSortFallbackThreshold: Int = getConf(TOP_K_SORT_FALLBACK_THRESHOLD)

  def fastHashAggregateRowMaxCapacityBit: Int = getConf(FAST_HASH_AGGREGATE_MAX_ROWS_CAPACITY_BIT)

<<<<<<< HEAD
  def datetimeJava8ApiEnabled: Boolean = getConf(DATETIME_JAVA8API_ENABLED)

  def uiExplainMode: String = getConf(UI_EXPLAIN_MODE)

  def addSingleFileInAddFile: Boolean = getConf(LEGACY_ADD_SINGLE_FILE_IN_ADD_FILE)

  def legacyMsSqlServerNumericMappingEnabled: Boolean =
    getConf(LEGACY_MSSQLSERVER_NUMERIC_MAPPING_ENABLED)

  def legacyTimeParserPolicy: LegacyBehaviorPolicy.Value = {
    LegacyBehaviorPolicy.withName(getConf(SQLConf.LEGACY_TIME_PARSER_POLICY))
  }

  def broadcastHashJoinOutputPartitioningExpandLimit: Int =
    getConf(BROADCAST_HASH_JOIN_OUTPUT_PARTITIONING_EXPAND_LIMIT)
=======
  def streamingSessionWindowMergeSessionInLocalPartition: Boolean =
    getConf(STREAMING_SESSION_WINDOW_MERGE_SESSIONS_IN_LOCAL_PARTITION)
>>>>>>> 75c76119

  /**
   * Returns the [[Resolver]] for the current configuration, which can be used to determine if two
   * identifiers are equal.
   */
  def resolver: Resolver = {
    if (caseSensitiveAnalysis) {
      org.apache.spark.sql.catalyst.analysis.caseSensitiveResolution
    } else {
      org.apache.spark.sql.catalyst.analysis.caseInsensitiveResolution
    }
  }

  /**
   * Returns the error handler for handling hint errors.
   */
  def hintErrorHandler: HintErrorHandler = HintErrorLogger

  def subexpressionEliminationEnabled: Boolean =
    getConf(SUBEXPRESSION_ELIMINATION_ENABLED)

  def subexpressionEliminationCacheMaxEntries: Int =
    getConf(SUBEXPRESSION_ELIMINATION_CACHE_MAX_ENTRIES)

  def autoBroadcastJoinThreshold: Long = getConf(AUTO_BROADCASTJOIN_THRESHOLD)

  def limitScaleUpFactor: Int = getConf(LIMIT_SCALE_UP_FACTOR)

  def advancedPartitionPredicatePushdownEnabled: Boolean =
    getConf(ADVANCED_PARTITION_PREDICATE_PUSHDOWN)

  def preferSortMergeJoin: Boolean = getConf(PREFER_SORTMERGEJOIN)

  def enableRadixSort: Boolean = getConf(RADIX_SORT_ENABLED)

  def isParquetSchemaMergingEnabled: Boolean = getConf(PARQUET_SCHEMA_MERGING_ENABLED)

  def isParquetSchemaRespectSummaries: Boolean = getConf(PARQUET_SCHEMA_RESPECT_SUMMARIES)

  def parquetOutputCommitterClass: String = getConf(PARQUET_OUTPUT_COMMITTER_CLASS)

  def isParquetBinaryAsString: Boolean = getConf(PARQUET_BINARY_AS_STRING)

  def isParquetINT96AsTimestamp: Boolean = getConf(PARQUET_INT96_AS_TIMESTAMP)

  def isParquetINT96TimestampConversion: Boolean = getConf(PARQUET_INT96_TIMESTAMP_CONVERSION)

  def parquetOutputTimestampType: ParquetOutputTimestampType.Value = {
    ParquetOutputTimestampType.withName(getConf(PARQUET_OUTPUT_TIMESTAMP_TYPE))
  }

  def writeLegacyParquetFormat: Boolean = getConf(PARQUET_WRITE_LEGACY_FORMAT)

  def parquetRecordFilterEnabled: Boolean = getConf(PARQUET_RECORD_FILTER_ENABLED)

  def inMemoryPartitionPruning: Boolean = getConf(IN_MEMORY_PARTITION_PRUNING)

  def inMemoryTableScanStatisticsEnabled: Boolean = getConf(IN_MEMORY_TABLE_SCAN_STATISTICS_ENABLED)

  def offHeapColumnVectorEnabled: Boolean = getConf(COLUMN_VECTOR_OFFHEAP_ENABLED)

  def columnNameOfCorruptRecord: String = getConf(COLUMN_NAME_OF_CORRUPT_RECORD)

  def broadcastTimeout: Long = {
    val timeoutValue = getConf(BROADCAST_TIMEOUT)
    if (timeoutValue < 0) Long.MaxValue else timeoutValue
  }

  def defaultDataSourceName: String = getConf(DEFAULT_DATA_SOURCE_NAME)

  def convertCTAS: Boolean = getConf(CONVERT_CTAS)

  def partitionColumnTypeInferenceEnabled: Boolean =
    getConf(SQLConf.PARTITION_COLUMN_TYPE_INFERENCE)

  def fileCommitProtocolClass: String = getConf(SQLConf.FILE_COMMIT_PROTOCOL_CLASS)

  def parallelPartitionDiscoveryThreshold: Int =
    getConf(SQLConf.PARALLEL_PARTITION_DISCOVERY_THRESHOLD)

  def parallelPartitionDiscoveryParallelism: Int =
    getConf(SQLConf.PARALLEL_PARTITION_DISCOVERY_PARALLELISM)

  def bucketingEnabled: Boolean = getConf(SQLConf.BUCKETING_ENABLED)

  def bucketingMaxBuckets: Int = getConf(SQLConf.BUCKETING_MAX_BUCKETS)

  def autoBucketedScanEnabled: Boolean = getConf(SQLConf.AUTO_BUCKETED_SCAN_ENABLED)

  def dataFrameSelfJoinAutoResolveAmbiguity: Boolean =
    getConf(DATAFRAME_SELF_JOIN_AUTO_RESOLVE_AMBIGUITY)

  def dataFrameRetainGroupColumns: Boolean = getConf(DATAFRAME_RETAIN_GROUP_COLUMNS)

  def dataFramePivotMaxValues: Int = getConf(DATAFRAME_PIVOT_MAX_VALUES)

  def runSQLonFile: Boolean = getConf(RUN_SQL_ON_FILES)

  def enableTwoLevelAggMap: Boolean = getConf(ENABLE_TWOLEVEL_AGG_MAP)

  def enableVectorizedHashMap: Boolean = getConf(ENABLE_VECTORIZED_HASH_MAP)

  def useObjectHashAggregation: Boolean = getConf(USE_OBJECT_HASH_AGG)

  def objectAggSortBasedFallbackThreshold: Int = getConf(OBJECT_AGG_SORT_BASED_FALLBACK_THRESHOLD)

  def variableSubstituteEnabled: Boolean = getConf(VARIABLE_SUBSTITUTE_ENABLED)

  def warehousePath: String = new Path(getConf(StaticSQLConf.WAREHOUSE_PATH)).toString

  def hiveThriftServerSingleSession: Boolean =
    getConf(StaticSQLConf.HIVE_THRIFT_SERVER_SINGLESESSION)

  def orderByOrdinal: Boolean = getConf(ORDER_BY_ORDINAL)

  def groupByOrdinal: Boolean = getConf(GROUP_BY_ORDINAL)

  def groupByAliases: Boolean = getConf(GROUP_BY_ALIASES)

  def crossJoinEnabled: Boolean = getConf(SQLConf.CROSS_JOINS_ENABLED)

  def sessionLocalTimeZone: String = getConf(SQLConf.SESSION_LOCAL_TIMEZONE)

  def jsonGeneratorIgnoreNullFields: Boolean = getConf(SQLConf.JSON_GENERATOR_IGNORE_NULL_FIELDS)

  def jsonExpressionOptimization: Boolean = getConf(SQLConf.JSON_EXPRESSION_OPTIMIZATION)

  def csvExpressionOptimization: Boolean = getConf(SQLConf.CSV_EXPRESSION_OPTIMIZATION)

  def parallelFileListingInStatsComputation: Boolean =
    getConf(SQLConf.PARALLEL_FILE_LISTING_IN_STATS_COMPUTATION)

  def fallBackToHdfsForStatsEnabled: Boolean = getConf(ENABLE_FALL_BACK_TO_HDFS_FOR_STATS)

  def defaultSizeInBytes: Long = getConf(DEFAULT_SIZE_IN_BYTES)

  def ndvMaxError: Double = getConf(NDV_MAX_ERROR)

  def histogramEnabled: Boolean = getConf(HISTOGRAM_ENABLED)

  def histogramNumBins: Int = getConf(HISTOGRAM_NUM_BINS)

  def percentileAccuracy: Int = getConf(PERCENTILE_ACCURACY)

  def cboEnabled: Boolean = getConf(SQLConf.CBO_ENABLED)

  def planStatsEnabled: Boolean = getConf(SQLConf.PLAN_STATS_ENABLED)

  def autoSizeUpdateEnabled: Boolean = getConf(SQLConf.AUTO_SIZE_UPDATE_ENABLED)

  def joinReorderEnabled: Boolean = getConf(SQLConf.JOIN_REORDER_ENABLED)

  def joinReorderDPThreshold: Int = getConf(SQLConf.JOIN_REORDER_DP_THRESHOLD)

  def joinReorderCardWeight: Double = getConf(SQLConf.JOIN_REORDER_CARD_WEIGHT)

  def joinReorderDPStarFilter: Boolean = getConf(SQLConf.JOIN_REORDER_DP_STAR_FILTER)

  def windowExecBufferInMemoryThreshold: Int = getConf(WINDOW_EXEC_BUFFER_IN_MEMORY_THRESHOLD)

  def windowExecBufferSpillThreshold: Int = getConf(WINDOW_EXEC_BUFFER_SPILL_THRESHOLD)

  def sortMergeJoinExecBufferInMemoryThreshold: Int =
    getConf(SORT_MERGE_JOIN_EXEC_BUFFER_IN_MEMORY_THRESHOLD)

  def sortMergeJoinExecBufferSpillThreshold: Int =
    getConf(SORT_MERGE_JOIN_EXEC_BUFFER_SPILL_THRESHOLD)

  def cartesianProductExecBufferInMemoryThreshold: Int =
    getConf(CARTESIAN_PRODUCT_EXEC_BUFFER_IN_MEMORY_THRESHOLD)

  def cartesianProductExecBufferSpillThreshold: Int =
    getConf(CARTESIAN_PRODUCT_EXEC_BUFFER_SPILL_THRESHOLD)

  def codegenSplitAggregateFunc: Boolean = getConf(SQLConf.CODEGEN_SPLIT_AGGREGATE_FUNC)

  def maxNestedViewDepth: Int = getConf(SQLConf.MAX_NESTED_VIEW_DEPTH)

  def useCurrentSQLConfigsForView: Boolean = getConf(SQLConf.USE_CURRENT_SQL_CONFIGS_FOR_VIEW)

  def storeAnalyzedPlanForView: Boolean = getConf(SQLConf.STORE_ANALYZED_PLAN_FOR_VIEW)

  def allowStarWithSingleTableIdentifierInCount: Boolean =
    getConf(SQLConf.ALLOW_STAR_WITH_SINGLE_TABLE_IDENTIFIER_IN_COUNT)

  def starSchemaDetection: Boolean = getConf(STARSCHEMA_DETECTION)

  def starSchemaFTRatio: Double = getConf(STARSCHEMA_FACT_TABLE_RATIO)

  def supportQuotedRegexColumnName: Boolean = getConf(SUPPORT_QUOTED_REGEX_COLUMN_NAME)

  def rangeExchangeSampleSizePerPartition: Int = getConf(RANGE_EXCHANGE_SAMPLE_SIZE_PER_PARTITION)

  def arrowPySparkEnabled: Boolean = getConf(ARROW_PYSPARK_EXECUTION_ENABLED)

  def arrowPySparkSelfDestructEnabled: Boolean = getConf(ARROW_PYSPARK_SELF_DESTRUCT_ENABLED)

  def pysparkJVMStacktraceEnabled: Boolean = getConf(PYSPARK_JVM_STACKTRACE_ENABLED)

  def arrowSparkREnabled: Boolean = getConf(ARROW_SPARKR_EXECUTION_ENABLED)

  def arrowPySparkFallbackEnabled: Boolean = getConf(ARROW_PYSPARK_FALLBACK_ENABLED)

  def arrowMaxRecordsPerBatch: Int = getConf(ARROW_EXECUTION_MAX_RECORDS_PER_BATCH)

  def pandasUDFBufferSize: Int = getConf(PANDAS_UDF_BUFFER_SIZE)

  def pysparkSimplifiedTraceback: Boolean = getConf(PYSPARK_SIMPLIFIEID_TRACEBACK)

  def pandasGroupedMapAssignColumnsByName: Boolean =
    getConf(SQLConf.PANDAS_GROUPED_MAP_ASSIGN_COLUMNS_BY_NAME)

  def arrowSafeTypeConversion: Boolean = getConf(SQLConf.PANDAS_ARROW_SAFE_TYPE_CONVERSION)

  def replaceExceptWithFilter: Boolean = getConf(REPLACE_EXCEPT_WITH_FILTER)

  def decimalOperationsAllowPrecisionLoss: Boolean = getConf(DECIMAL_OPERATIONS_ALLOW_PREC_LOSS)

  def literalPickMinimumPrecision: Boolean = getConf(LITERAL_PICK_MINIMUM_PRECISION)

  def continuousStreamingEpochBacklogQueueSize: Int =
    getConf(CONTINUOUS_STREAMING_EPOCH_BACKLOG_QUEUE_SIZE)

  def continuousStreamingExecutorQueueSize: Int = getConf(CONTINUOUS_STREAMING_EXECUTOR_QUEUE_SIZE)

  def continuousStreamingExecutorPollIntervalMs: Long =
    getConf(CONTINUOUS_STREAMING_EXECUTOR_POLL_INTERVAL_MS)

  def disabledV2StreamingWriters: String = getConf(DISABLED_V2_STREAMING_WRITERS)

  def disabledV2StreamingMicroBatchReaders: String =
    getConf(DISABLED_V2_STREAMING_MICROBATCH_READERS)

  def fastFailFileFormatOutput: Boolean = getConf(FASTFAIL_ON_FILEFORMAT_OUTPUT)

  def concatBinaryAsString: Boolean = getConf(CONCAT_BINARY_AS_STRING)

  def eltOutputAsString: Boolean = getConf(ELT_OUTPUT_AS_STRING)

  def validatePartitionColumns: Boolean = getConf(VALIDATE_PARTITION_COLUMNS)

  def partitionOverwriteMode: PartitionOverwriteMode.Value =
    PartitionOverwriteMode.withName(getConf(PARTITION_OVERWRITE_MODE))

  def storeAssignmentPolicy: StoreAssignmentPolicy.Value =
    StoreAssignmentPolicy.withName(getConf(STORE_ASSIGNMENT_POLICY))

  def ansiEnabled: Boolean = getConf(ANSI_ENABLED)

  def nestedSchemaPruningEnabled: Boolean = getConf(NESTED_SCHEMA_PRUNING_ENABLED)

  def serializerNestedSchemaPruningEnabled: Boolean =
    getConf(SERIALIZER_NESTED_SCHEMA_PRUNING_ENABLED)

  def nestedPruningOnExpressions: Boolean = getConf(NESTED_PRUNING_ON_EXPRESSIONS)

  def csvColumnPruning: Boolean = getConf(SQLConf.CSV_PARSER_COLUMN_PRUNING)

  def legacySizeOfNull: Boolean = {
    // size(null) should return null under ansi mode.
    getConf(SQLConf.LEGACY_SIZE_OF_NULL) && !getConf(ANSI_ENABLED)
  }

  def isReplEagerEvalEnabled: Boolean = getConf(SQLConf.REPL_EAGER_EVAL_ENABLED)

  def replEagerEvalMaxNumRows: Int = getConf(SQLConf.REPL_EAGER_EVAL_MAX_NUM_ROWS)

  def replEagerEvalTruncate: Int = getConf(SQLConf.REPL_EAGER_EVAL_TRUNCATE)

  def avroCompressionCodec: String = getConf(SQLConf.AVRO_COMPRESSION_CODEC)

  def avroDeflateLevel: Int = getConf(SQLConf.AVRO_DEFLATE_LEVEL)

  def replaceDatabricksSparkAvroEnabled: Boolean =
    getConf(SQLConf.LEGACY_REPLACE_DATABRICKS_SPARK_AVRO_ENABLED)

  def setOpsPrecedenceEnforced: Boolean = getConf(SQLConf.LEGACY_SETOPS_PRECEDENCE_ENABLED)

  def exponentLiteralAsDecimalEnabled: Boolean =
    getConf(SQLConf.LEGACY_EXPONENT_LITERAL_AS_DECIMAL_ENABLED)

  def allowNegativeScaleOfDecimalEnabled: Boolean =
    getConf(SQLConf.LEGACY_ALLOW_NEGATIVE_SCALE_OF_DECIMAL_ENABLED)

  def legacyStatisticalAggregate: Boolean = getConf(SQLConf.LEGACY_STATISTICAL_AGGREGATE)

  def truncateTableIgnorePermissionAcl: Boolean =
    getConf(SQLConf.TRUNCATE_TABLE_IGNORE_PERMISSION_ACL)

  def nameNonStructGroupingKeyAsValue: Boolean =
    getConf(SQLConf.NAME_NON_STRUCT_GROUPING_KEY_AS_VALUE)

  def maxToStringFields: Int = getConf(SQLConf.MAX_TO_STRING_FIELDS)

  def maxPlanStringLength: Int = getConf(SQLConf.MAX_PLAN_STRING_LENGTH).toInt

  def maxMetadataStringLength: Int = getConf(SQLConf.MAX_METADATA_STRING_LENGTH)

  def setCommandRejectsSparkCoreConfs: Boolean =
    getConf(SQLConf.SET_COMMAND_REJECTS_SPARK_CORE_CONFS)

  def castDatetimeToString: Boolean = getConf(SQLConf.LEGACY_CAST_DATETIME_TO_STRING)

  def ignoreDataLocality: Boolean = getConf(SQLConf.IGNORE_DATA_LOCALITY)

  def csvFilterPushDown: Boolean = getConf(CSV_FILTER_PUSHDOWN_ENABLED)

  def jsonFilterPushDown: Boolean = getConf(JSON_FILTER_PUSHDOWN_ENABLED)

  def avroFilterPushDown: Boolean = getConf(AVRO_FILTER_PUSHDOWN_ENABLED)

  def integerGroupingIdEnabled: Boolean = getConf(SQLConf.LEGACY_INTEGER_GROUPING_ID)

  def metadataCacheTTL: Long = getConf(StaticSQLConf.METADATA_CACHE_TTL_SECONDS)

  def coalesceBucketsInJoinEnabled: Boolean = getConf(SQLConf.COALESCE_BUCKETS_IN_JOIN_ENABLED)

  def coalesceBucketsInJoinMaxBucketRatio: Int =
    getConf(SQLConf.COALESCE_BUCKETS_IN_JOIN_MAX_BUCKET_RATIO)

  def optimizeNullAwareAntiJoin: Boolean =
    getConf(SQLConf.OPTIMIZE_NULL_AWARE_ANTI_JOIN)

  def legacyPathOptionBehavior: Boolean = getConf(SQLConf.LEGACY_PATH_OPTION_BEHAVIOR)

  def disabledJdbcConnectionProviders: String = getConf(SQLConf.DISABLED_JDBC_CONN_PROVIDER_LIST)

  def charVarcharAsString: Boolean = getConf(SQLConf.LEGACY_CHAR_VARCHAR_AS_STRING)

  def cliPrintHeader: Boolean = getConf(SQLConf.CLI_PRINT_HEADER)

  /** ********************** SQLConf functionality methods ************ */

  /** Set Spark SQL configuration properties. */
  def setConf(props: Properties): Unit = settings.synchronized {
    props.asScala.foreach { case (k, v) => setConfString(k, v) }
  }

  /** Set the given Spark SQL configuration property using a `string` value. */
  def setConfString(key: String, value: String): Unit = {
    require(key != null, "key cannot be null")
    require(value != null, s"value cannot be null for key: $key")
    val entry = sqlConfEntries.get(key)
    if (entry != null) {
      // Only verify configs in the SQLConf object
      entry.valueConverter(value)
    }
    setConfWithCheck(key, value)
  }

  /** Set the given Spark SQL configuration property. */
  def setConf[T](entry: ConfigEntry[T], value: T): Unit = {
    require(entry != null, "entry cannot be null")
    require(value != null, s"value cannot be null for key: ${entry.key}")
    require(sqlConfEntries.get(entry.key) == entry, s"$entry is not registered")
    setConfWithCheck(entry.key, entry.stringConverter(value))
  }

  /** Return the value of Spark SQL configuration property for the given key. */
  @throws[NoSuchElementException]("if key is not set")
  def getConfString(key: String): String = {
    Option(settings.get(key)).
      orElse {
        // Try to use the default value
        Option(sqlConfEntries.get(key)).map { e => e.stringConverter(e.readFrom(reader)) }
      }.
      getOrElse(throw new NoSuchElementException(key))
  }

  /**
   * Return the value of Spark SQL configuration property for the given key. If the key is not set
   * yet, return `defaultValue`. This is useful when `defaultValue` in ConfigEntry is not the
   * desired one.
   */
  def getConf[T](entry: ConfigEntry[T], defaultValue: T): T = {
    require(sqlConfEntries.get(entry.key) == entry, s"$entry is not registered")
    Option(settings.get(entry.key)).map(entry.valueConverter).getOrElse(defaultValue)
  }

  /**
   * Return the value of Spark SQL configuration property for the given key. If the key is not set
   * yet, return `defaultValue` in [[ConfigEntry]].
   */
  def getConf[T](entry: ConfigEntry[T]): T = {
    require(sqlConfEntries.get(entry.key) == entry, s"$entry is not registered")
    entry.readFrom(reader)
  }

  /**
   * Return the value of an optional Spark SQL configuration property for the given key. If the key
   * is not set yet, returns None.
   */
  def getConf[T](entry: OptionalConfigEntry[T]): Option[T] = {
    require(sqlConfEntries.get(entry.key) == entry, s"$entry is not registered")
    entry.readFrom(reader)
  }

  /**
   * Return the `string` value of Spark SQL configuration property for the given key. If the key is
   * not set yet, return `defaultValue`.
   */
  def getConfString(key: String, defaultValue: String): String = {
    if (defaultValue != null && defaultValue != ConfigEntry.UNDEFINED) {
      val entry = sqlConfEntries.get(key)
      if (entry != null) {
        // Only verify configs in the SQLConf object
        entry.valueConverter(defaultValue)
      }
    }
    Option(settings.get(key)).getOrElse {
      // If the key is not set, need to check whether the config entry is registered and is
      // a fallback conf, so that we can check its parent.
      sqlConfEntries.get(key) match {
        case e: FallbackConfigEntry[_] => getConfString(e.fallback.key, defaultValue)
        case _ => defaultValue
      }
    }
  }

  private var definedConfsLoaded = false
  /**
   * Init [[StaticSQLConf]] and [[org.apache.spark.sql.hive.HiveUtils]] so that all the defined
   * SQL Configurations will be registered to SQLConf
   */
  private def loadDefinedConfs(): Unit = {
    if (!definedConfsLoaded) {
      definedConfsLoaded = true
      // Force to register static SQL configurations
      StaticSQLConf
      try {
        // Force to register SQL configurations from Hive module
        val symbol = ScalaReflection.mirror.staticModule("org.apache.spark.sql.hive.HiveUtils")
        ScalaReflection.mirror.reflectModule(symbol).instance
      } catch {
        case NonFatal(e) =>
          logWarning("SQL configurations from Hive module is not loaded", e)
      }
    }
  }

  /**
   * Return all the configuration properties that have been set (i.e. not the default).
   * This creates a new copy of the config properties in the form of a Map.
   */
  def getAllConfs: immutable.Map[String, String] =
    settings.synchronized { settings.asScala.toMap }

  /**
   * Return all the configuration definitions that have been defined in [[SQLConf]]. Each
   * definition contains key, defaultValue and doc.
   */
  def getAllDefinedConfs: Seq[(String, String, String, String)] = sqlConfEntries.synchronized {
    loadDefinedConfs()
    sqlConfEntries.values.asScala.filter(_.isPublic).map { entry =>
      val displayValue = Option(getConfString(entry.key, null)).getOrElse(entry.defaultValueString)
      (entry.key, displayValue, entry.doc, entry.version)
    }.toSeq
  }

  /**
   * Redacts the given option map according to the description of SQL_OPTIONS_REDACTION_PATTERN.
   */
  def redactOptions[K, V](options: Map[K, V]): Map[K, V] = {
    val regexes = Seq(
      getConf(SQL_OPTIONS_REDACTION_PATTERN),
      SECRET_REDACTION_PATTERN.readFrom(reader))

    regexes.foldLeft(options.toSeq) { case (opts, r) => Utils.redact(Some(r), opts) }.toMap
  }

  /**
   * Return whether a given key is set in this [[SQLConf]].
   */
  def contains(key: String): Boolean = {
    settings.containsKey(key)
  }

  /**
   * Logs a warning message if the given config key is deprecated.
   */
  private def logDeprecationWarning(key: String): Unit = {
    SQLConf.deprecatedSQLConfigs.get(key).foreach {
      case DeprecatedConfig(configName, version, comment) =>
        logWarning(
          s"The SQL config '$configName' has been deprecated in Spark v$version " +
          s"and may be removed in the future. $comment")
    }
  }

  private def requireDefaultValueOfRemovedConf(key: String, value: String): Unit = {
    SQLConf.removedSQLConfigs.get(key).foreach {
      case RemovedConfig(configName, version, defaultValue, comment) =>
        if (value != defaultValue) {
          throw new AnalysisException(
            s"The SQL config '$configName' was removed in the version $version. $comment")
        }
    }
  }

  protected def setConfWithCheck(key: String, value: String): Unit = {
    logDeprecationWarning(key)
    requireDefaultValueOfRemovedConf(key, value)
    settings.put(key, value)
  }

  def unsetConf(key: String): Unit = {
    logDeprecationWarning(key)
    settings.remove(key)
  }

  def unsetConf(entry: ConfigEntry[_]): Unit = {
    unsetConf(entry.key)
  }

  def clear(): Unit = {
    settings.clear()
  }

  override def clone(): SQLConf = {
    val result = new SQLConf
    getAllConfs.foreach {
      case(k, v) => if (v ne null) result.setConfString(k, v)
    }
    result
  }

  // For test only
  def copy(entries: (ConfigEntry[_], Any)*): SQLConf = {
    val cloned = clone()
    entries.foreach {
      case (entry, value) => cloned.setConfString(entry.key, value.toString)
    }
    cloned
  }

  def isModifiable(key: String): Boolean = {
    sqlConfEntries.containsKey(key) && !staticConfKeys.contains(key)
  }
}<|MERGE_RESOLUTION|>--- conflicted
+++ resolved
@@ -3442,7 +3442,9 @@
 
   def fastHashAggregateRowMaxCapacityBit: Int = getConf(FAST_HASH_AGGREGATE_MAX_ROWS_CAPACITY_BIT)
 
-<<<<<<< HEAD
+  def streamingSessionWindowMergeSessionInLocalPartition: Boolean =
+    getConf(STREAMING_SESSION_WINDOW_MERGE_SESSIONS_IN_LOCAL_PARTITION)
+
   def datetimeJava8ApiEnabled: Boolean = getConf(DATETIME_JAVA8API_ENABLED)
 
   def uiExplainMode: String = getConf(UI_EXPLAIN_MODE)
@@ -3458,10 +3460,6 @@
 
   def broadcastHashJoinOutputPartitioningExpandLimit: Int =
     getConf(BROADCAST_HASH_JOIN_OUTPUT_PARTITIONING_EXPAND_LIMIT)
-=======
-  def streamingSessionWindowMergeSessionInLocalPartition: Boolean =
-    getConf(STREAMING_SESSION_WINDOW_MERGE_SESSIONS_IN_LOCAL_PARTITION)
->>>>>>> 75c76119
 
   /**
    * Returns the [[Resolver]] for the current configuration, which can be used to determine if two
