--- conflicted
+++ resolved
@@ -125,14 +125,9 @@
 
   test("SPARK-14415: All functions should have own descriptions") {
     for (f <- spark.sessionState.functionRegistry.listFunction()) {
-<<<<<<< HEAD
-      if (!Seq("cube", "grouping", "grouping_id", "rollup", "window").contains(f.unquotedString)) {
+      if (!Seq("cube", "grouping", "grouping_id", "rollup", "window",
+        "session_window").contains(f.unquotedString)) {
         checkKeywordsNotExist(sql(s"describe function $f"), "N/A.")
-=======
-      val excludes = Seq("cube", "grouping", "grouping_id", "rollup", "window", "session_window")
-      if (!excludes.contains(f.unquotedString)) {
-        checkKeywordsNotExist(sql(s"describe function `$f`"), "N/A.")
->>>>>>> 75c76119
       }
     }
   }
