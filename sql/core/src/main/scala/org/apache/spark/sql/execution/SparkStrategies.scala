--- conflicted
+++ resolved
@@ -304,10 +304,6 @@
           .orElse { if (hintToShuffleReplicateNL(hint)) createCartesianProduct() else None }
           .getOrElse(createJoinWithoutHint())
 
-<<<<<<< HEAD
-      // --- Cases where this strategy does not apply ----
-=======
->>>>>>> e0053853
 
       // --- Cases where this strategy does not apply ---------------------------------------------
       case _ => Nil
@@ -337,22 +333,6 @@
 
         val stateVersion = conf.getConf(SQLConf.STREAMING_AGGREGATION_STATE_FORMAT_VERSION)
 
-<<<<<<< HEAD
-        if (aggregate.AggUtils.hasSessionWindowExpression(namedGroupingExpressions)) {
-          aggregate.AggUtils.planStreamingAggregationWithSessionWindow(
-            namedGroupingExpressions,
-            aggregateExpressions.map(expr => expr.asInstanceOf[AggregateExpression]),
-            rewrittenResultExpressions,
-            planLater(child))
-        } else {
-          aggregate.AggUtils.planStreamingAggregation(
-            namedGroupingExpressions,
-            aggregateExpressions.map(expr => expr.asInstanceOf[AggregateExpression]),
-            rewrittenResultExpressions,
-            stateVersion,
-            planLater(child))
-        }
-=======
         // Ideally this should be done in `NormalizeFloatingNumbers`, but we do it here because
         // `groupingExpressions` is not extracted during logical phase.
         val normalizedGroupingExpressions = namedGroupingExpressions.map { e =>
@@ -362,14 +342,20 @@
           }
         }
 
-        AggUtils.planStreamingAggregation(
-          normalizedGroupingExpressions,
-          aggregateExpressions.map(expr => expr.asInstanceOf[AggregateExpression]),
-          rewrittenResultExpressions,
-          stateVersion,
-          planLater(child))
-
->>>>>>> e0053853
+        if (AggUtils.hasSessionWindowExpression(namedGroupingExpressions)) {
+          AggUtils.planStreamingAggregationWithSessionWindow(
+            normalizedGroupingExpressions,
+            aggregateExpressions.map(expr => expr.asInstanceOf[AggregateExpression]),
+            rewrittenResultExpressions,
+            planLater(child))
+        } else {
+          AggUtils.planStreamingAggregation(
+            normalizedGroupingExpressions,
+            aggregateExpressions.map(expr => expr.asInstanceOf[AggregateExpression]),
+            rewrittenResultExpressions,
+            stateVersion,
+            planLater(child))
+        }
       case _ => Nil
     }
   }
@@ -751,18 +737,14 @@
       case ExternalRDD(outputObjAttr, rdd) => ExternalRDDScanExec(outputObjAttr, rdd) :: Nil
       case r: LogicalRDD =>
         RDDScanExec(r.output, r.rdd, "ExistingRDD", r.outputPartitioning, r.outputOrdering) :: Nil
-<<<<<<< HEAD
-      case h: ResolvedHint => planLater(h.child) :: Nil
       case logical.SessionWindow(exprs, timeColumn, sessionSpec, gap, child) =>
         SessionWindowExec(exprs, timeColumn, sessionSpec, gap, planLater(child)) :: Nil
-=======
       case _: UpdateTable =>
         throw new UnsupportedOperationException(s"UPDATE TABLE is not supported temporarily.")
       case _: MergeIntoTable =>
         throw new UnsupportedOperationException(s"MERGE INTO TABLE is not supported temporarily.")
       case logical.CollectMetrics(name, metrics, child) =>
         execution.CollectMetricsExec(name, metrics, planLater(child)) :: Nil
->>>>>>> e0053853
       case _ => Nil
     }
   }
