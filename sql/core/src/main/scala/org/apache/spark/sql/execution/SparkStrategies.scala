--- conflicted
+++ resolved
@@ -331,8 +331,9 @@
             "Streaming aggregation doesn't support group aggregate pandas UDF")
         }
 
-<<<<<<< HEAD
-        val stateVersion = conf.getConf(SQLConf.STREAMING_AGGREGATION_STATE_FORMAT_VERSION)
+        val sessionWindowOption = namedGroupingExpressions.find { p =>
+          p.metadata.contains(SessionWindow.marker)
+        }
 
         // Ideally this should be done in `NormalizeFloatingNumbers`, but we do it here because
         // `groupingExpressions` is not extracted during logical phase.
@@ -343,22 +344,10 @@
           }
         }
 
-        AggUtils.planStreamingAggregation(
-          normalizedGroupingExpressions,
-          aggregateExpressions.map(expr => expr.asInstanceOf[AggregateExpression]),
-          rewrittenResultExpressions,
-          stateVersion,
-          planLater(child))
-=======
-        val sessionWindowOption = namedGroupingExpressions.find { p =>
-          p.metadata.contains(SessionWindow.marker)
-        }
-
         sessionWindowOption match {
           case Some(sessionWindow) =>
-
-            aggregate.AggUtils.planStreamingAggregationForSession(
-              namedGroupingExpressions,
+            AggUtils.planStreamingAggregationForSession(
+              normalizedGroupingExpressions,
               sessionWindow,
               aggregateExpressions.map(expr => expr.asInstanceOf[AggregateExpression]),
               rewrittenResultExpressions,
@@ -368,14 +357,13 @@
           case None =>
             val stateVersion = conf.getConf(SQLConf.STREAMING_AGGREGATION_STATE_FORMAT_VERSION)
 
-            aggregate.AggUtils.planStreamingAggregation(
-              namedGroupingExpressions,
+            AggUtils.planStreamingAggregation(
+              normalizedGroupingExpressions,
               aggregateExpressions.map(expr => expr.asInstanceOf[AggregateExpression]),
               rewrittenResultExpressions,
               stateVersion,
               planLater(child))
         }
->>>>>>> 75c76119
 
       case _ => Nil
     }
