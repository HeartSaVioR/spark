/*
 * Licensed to the Apache Software Foundation (ASF) under one or more
 * contributor license agreements.  See the NOTICE file distributed with
 * this work for additional information regarding copyright ownership.
 * The ASF licenses this file to You under the Apache License, Version 2.0
 * (the "License"); you may not use this file except in compliance with
 * the License.  You may obtain a copy of the License at
 *
 *    http://www.apache.org/licenses/LICENSE-2.0
 *
 * Unless required by applicable law or agreed to in writing, software
 * distributed under the License is distributed on an "AS IS" BASIS,
 * WITHOUT WARRANTIES OR CONDITIONS OF ANY KIND, either express or implied.
 * See the License for the specific language governing permissions and
 * limitations under the License.
 */

package org.apache.spark.sql.execution.python

import java.io.File

import scala.collection.mutable.ArrayBuffer

import org.apache.spark.{SparkEnv, TaskContext}
import org.apache.spark.api.python.{ChainedPythonFunctions, PythonEvalType}
import org.apache.spark.rdd.RDD
import org.apache.spark.sql.catalyst.InternalRow
import org.apache.spark.sql.catalyst.expressions._
import org.apache.spark.sql.catalyst.plans.physical.{AllTuples, ClusteredDistribution, Distribution, Partitioning}
import org.apache.spark.sql.execution.{GroupedIterator, SparkPlan, UnaryExecNode}
<<<<<<< HEAD
=======
import org.apache.spark.sql.execution.aggregate.UpdatingSessionIterator
import org.apache.spark.sql.execution.arrow.ArrowUtils
>>>>>>> 75c76119
import org.apache.spark.sql.types.{DataType, StructField, StructType}
import org.apache.spark.sql.util.ArrowUtils
import org.apache.spark.util.Utils

/**
 * Physical node for aggregation with group aggregate Pandas UDF.
 *
 * This plan works by sending the necessary (projected) input grouped data as Arrow record batches
 * to the python worker, the python worker invokes the UDF and sends the results to the executor,
 * finally the executor evaluates any post-aggregation expressions and join the result with the
 * grouped key.
 */
case class AggregateInPandasExec(
    groupingExpressions: Seq[NamedExpression],
    udfExpressions: Seq[PythonUDF],
    resultExpressions: Seq[NamedExpression],
    child: SparkPlan)
  extends UnaryExecNode {

  override val output: Seq[Attribute] = resultExpressions.map(_.toAttribute)

  override def outputPartitioning: Partitioning = child.outputPartitioning

  override def producedAttributes: AttributeSet = AttributeSet(output)

  val sessionWindowOption = groupingExpressions.find { p =>
    p.metadata.contains(SessionWindow.marker)
  }

  val groupingWithoutSessionExpressions = sessionWindowOption match {
    case Some(sessionExpression) =>
      groupingExpressions.filterNot { p => p.semanticEquals(sessionExpression) }

    case None => groupingExpressions
  }

  override def requiredChildDistribution: Seq[Distribution] = {
    if (groupingWithoutSessionExpressions.isEmpty) {
      AllTuples :: Nil
    } else {
      ClusteredDistribution(groupingWithoutSessionExpressions) :: Nil
    }
  }

  override def requiredChildOrdering: Seq[Seq[SortOrder]] = sessionWindowOption match {
    case Some(sessionExpression) =>
      Seq((groupingWithoutSessionExpressions ++ Seq(sessionExpression))
        .map(SortOrder(_, Ascending)))

    case None => Seq(groupingExpressions.map(SortOrder(_, Ascending)))
  }

  private def collectFunctions(udf: PythonUDF): (ChainedPythonFunctions, Seq[Expression]) = {
    udf.children match {
      case Seq(u: PythonUDF) =>
        val (chained, children) = collectFunctions(u)
        (ChainedPythonFunctions(chained.funcs ++ Seq(udf.func)), children)
      case children =>
        // There should not be any other UDFs, or the children can't be evaluated directly.
        assert(children.forall(_.find(_.isInstanceOf[PythonUDF]).isEmpty))
        (ChainedPythonFunctions(Seq(udf.func)), udf.children)
    }
  }

  override protected def doExecute(): RDD[InternalRow] = {
    val inputRDD = child.execute()

    val sessionLocalTimeZone = conf.sessionLocalTimeZone
    val pythonRunnerConf = ArrowUtils.getPythonRunnerConfMap(conf)

    val (pyFuncs, inputs) = udfExpressions.map(collectFunctions).unzip

    // Filter child output attributes down to only those that are UDF inputs.
    // Also eliminate duplicate UDF inputs.
    val allInputs = new ArrayBuffer[Expression]
    val dataTypes = new ArrayBuffer[DataType]
    val argOffsets = inputs.map { input =>
      input.map { e =>
        if (allInputs.exists(_.semanticEquals(e))) {
          allInputs.indexWhere(_.semanticEquals(e))
        } else {
          allInputs += e
          dataTypes += e.dataType
          allInputs.length - 1
        }
      }.toArray
    }.toArray

    // Schema of input rows to the python runner
    val aggInputSchema = StructType(dataTypes.zipWithIndex.map { case (dt, i) =>
      StructField(s"_$i", dt)
    }.toSeq)

<<<<<<< HEAD
    // Map grouped rows to ArrowPythonRunner results, Only execute if partition is not empty
    inputRDD.mapPartitionsInternal { iter => if (iter.isEmpty) iter else {
      val prunedProj = UnsafeProjection.create(allInputs.toSeq, child.output)
=======
    inputRDD.mapPartitionsInternal { iter =>
      val newIter: Iterator[InternalRow] = mayAppendUpdatingSessionIterator(iter)

      val prunedProj = UnsafeProjection.create(allInputs, child.output)
>>>>>>> 75c76119

      val grouped = if (groupingExpressions.isEmpty) {
        // Use an empty unsafe row as a place holder for the grouping key
        Iterator((new UnsafeRow(), newIter))
      } else {
        GroupedIterator(newIter, groupingExpressions, child.output)
      }.map { case (key, rows) =>
        (key, rows.map(prunedProj))
      }

      val context = TaskContext.get()

      // The queue used to buffer input rows so we can drain it to
      // combine input with output from Python.
      val queue = HybridRowQueue(context.taskMemoryManager(),
        new File(Utils.getLocalDir(SparkEnv.get.conf)), groupingExpressions.length)
      context.addTaskCompletionListener[Unit] { _ =>
        queue.close()
      }

      // Add rows to queue to join later with the result.
      val projectedRowIter = grouped.map { case (groupingKey, rows) =>
        queue.add(groupingKey.asInstanceOf[UnsafeRow])
        rows
      }

      val columnarBatchIter = new ArrowPythonRunner(
        pyFuncs,
        PythonEvalType.SQL_GROUPED_AGG_PANDAS_UDF,
        argOffsets,
        aggInputSchema,
        sessionLocalTimeZone,
        pythonRunnerConf).compute(projectedRowIter, context.partitionId(), context)

      val joinedAttributes =
        groupingExpressions.map(_.toAttribute) ++ udfExpressions.map(_.resultAttribute)
      val joined = new JoinedRow
      val resultProj = UnsafeProjection.create(resultExpressions, joinedAttributes)

      columnarBatchIter.map(_.rowIterator.next()).map { aggOutputRow =>
        val leftRow = queue.remove()
        val joinedRow = joined(leftRow, aggOutputRow)
        resultProj(joinedRow)
      }
    }}
  }

  private def mayAppendUpdatingSessionIterator(iter: Iterator[InternalRow])
    : Iterator[InternalRow] = {
    val newIter = sessionWindowOption match {
      case Some(sessionExpression) =>
        val inMemoryThreshold = sqlContext.conf.windowExecBufferInMemoryThreshold
        val spillThreshold = sqlContext.conf.windowExecBufferSpillThreshold

        new UpdatingSessionIterator(iter, groupingWithoutSessionExpressions, sessionExpression,
          child.output, inMemoryThreshold, spillThreshold)

      case None => iter
    }

    newIter
  }
}<|MERGE_RESOLUTION|>--- conflicted
+++ resolved
@@ -28,11 +28,7 @@
 import org.apache.spark.sql.catalyst.expressions._
 import org.apache.spark.sql.catalyst.plans.physical.{AllTuples, ClusteredDistribution, Distribution, Partitioning}
 import org.apache.spark.sql.execution.{GroupedIterator, SparkPlan, UnaryExecNode}
-<<<<<<< HEAD
-=======
 import org.apache.spark.sql.execution.aggregate.UpdatingSessionIterator
-import org.apache.spark.sql.execution.arrow.ArrowUtils
->>>>>>> 75c76119
 import org.apache.spark.sql.types.{DataType, StructField, StructType}
 import org.apache.spark.sql.util.ArrowUtils
 import org.apache.spark.util.Utils
@@ -126,16 +122,10 @@
       StructField(s"_$i", dt)
     }.toSeq)
 
-<<<<<<< HEAD
     // Map grouped rows to ArrowPythonRunner results, Only execute if partition is not empty
     inputRDD.mapPartitionsInternal { iter => if (iter.isEmpty) iter else {
+      val newIter: Iterator[InternalRow] = mayAppendUpdatingSessionIterator(iter)
       val prunedProj = UnsafeProjection.create(allInputs.toSeq, child.output)
-=======
-    inputRDD.mapPartitionsInternal { iter =>
-      val newIter: Iterator[InternalRow] = mayAppendUpdatingSessionIterator(iter)
-
-      val prunedProj = UnsafeProjection.create(allInputs, child.output)
->>>>>>> 75c76119
 
       val grouped = if (groupingExpressions.isEmpty) {
         // Use an empty unsafe row as a place holder for the grouping key
